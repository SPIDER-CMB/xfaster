--- conflicted
+++ resolved
@@ -19,15 +19,10 @@
 # Keys should match those in freqs.
 # Missing keys should be in the beam product file.
 [fwhm]
-<<<<<<< HEAD
 95 = 41
 100 = 15
 143 = 15
 150 = 29
-=======
-100 = 15
-143 = 15
->>>>>>> 62d63571
 217 = 15
 353 = 15
 
