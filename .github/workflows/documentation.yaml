--- conflicted
+++ resolved
@@ -13,9 +13,6 @@
     steps:
     - name: Checkout github repo
       uses: actions/checkout@v2
-    - name: Upgrade pip
-      run: |
-        pip install --upgrade pip
     - name: Cache pip
       uses: actions/cache@v2
       with:
@@ -29,11 +26,7 @@
     - name: Build docs
       uses: ammaraskar/sphinx-action@master
       with:
-<<<<<<< HEAD
-        pre-build-command: "apt-get update -y && apt-get install --reinstall -y build-essential && apt-get install -y g++ && apt-get install -y gfortran && apt-get install -y pandoc && pip install --upgrade pip"
-=======
         pre-build-command: "apt-get --allow-releaseinfo-change update -y && apt-get install -y g++ && apt-get install -y gfortran && apt-get install -y pandoc"
->>>>>>> 226e1c2c
         docs-folder: "docs/"
     # Create an artifact of the html output.
     - uses: actions/upload-artifact@v2
