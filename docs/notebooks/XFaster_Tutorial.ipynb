{
 "cells": [
  {
   "cell_type": "markdown",
   "metadata": {},
   "source": [
    "# Tutorial"
   ]
  },
  {
   "cell_type": "markdown",
   "metadata": {},
   "source": [
    "This tutorial is also a Jupyter notebook, which can be found in [the example notebooks directory](https://github.com/annegambrel/xfaster/tree/main/example/notebooks). If you're running the notebook, rather than looking at the documentation produced from it, the links will not work. [Look at the docs for working links](https://annegambrel.github.io/xfaster/notebooks/XFaster_Tutorial.html).\n",
    "\n",
    "The notebook reads intermediate output npz files from disk. To instead run the pieces starting from maps, first generate the example maps by running the script `xfaster/example/make_example_maps.py`, and set the checkpoint to something other than `None`.  This script generates sample signal (CMB), noise and foreground ensembles for the two SPIDER frequency bands, as well as two sets of simulated data maps (one with signal, noise and foreground components; and one with just signal and noise components)."
   ]
  },
  {
   "cell_type": "markdown",
   "metadata": {},
   "source": [
    "## The main ingredients of the XFaster code"
   ]
  },
  {
   "cell_type": "markdown",
   "metadata": {},
   "source": [
    "Before we get into the functions that produce each of the components that gets fed into the equations for bandpower deviations, $q_b$ and the Fisher matrix (Equations 17 and 18 in the [Algorithm section](../algorithm.rst)), let's first talk about how XFaster is structured and what it expects as inputs.\n",
    "\n",
    "There are two main python modules in XFaster: [xfaster_exec.py](../api.rst#module-xfaster.xfaster_exec) and [xfaster_class.py](../api.rst#module-xfaster.xfaster_class). [xfaster_exec.py](../api.rst#module-xfaster.xfaster_exec) contains two main functions: [xfaster_run](../api.rst#xfaster.xfaster_exec.xfaster_run) and [xfaster_submit](../api.rst#xfaster.xfaster_exec.xfaster_submit). [xfaster_run](../api.rst#xfaster.xfaster_exec.xfaster_run) calls all of the functions to make XFaster happen (all located in [xfaster_class.py](../api.rst#module-xfaster.xfaster_class)) in the order they need to happen. [xfaster_submit](../api.rst#xfaster.xfaster_exec.xfaster_submit) takes arguments for submitting the job to a queue. XFaster is not highly parallelized. However, significant speed-up is gained from using more cores in the simulation pseudo-spectrum calculation through under-the-hood use of OMP. Therefore, if you're starting from a checkpoint after \"sims\", no significant speed-up will be gained when using more cores. \n",
    "\n",
    "There are a few other modules you might interact with: \n",
    "\n",
    "* [parse_tools.py](../api.rst#module-xfaster.parse_tools): contains a bunch of tools for converting between data structures, especially between dictionaries and matrices\n",
    "* [spec_tools.py](../api.rst#module-xfaster.spec_tools): contains functions for generating and manipulating model power spectra"
   ]
  },
  {
   "cell_type": "markdown",
   "metadata": {},
   "source": [
    "## Specifying what data to use"
   ]
  },
  {
   "cell_type": "markdown",
   "metadata": {},
   "source": [
    "The top level module you interact with is [xfaster_exec.py](../api.rst#module-xfaster.xfaster_exec), which takes your arguments, and has some reasonable defaults for any you don't provide. In addition to arguments, you must point the code to the inputs you want to run on. The first of these inputs is maps."
   ]
  },
  {
   "cell_type": "markdown",
   "metadata": {},
   "source": [
    "### Maps\n",
    "\n",
    "The main inputs to the code are maps-- data maps, signal and noise simulations, and masks. Rather than pointing to each map individually, there is a directory structure that the code expects. Its contents look like this:"
   ]
  },
  {
   "cell_type": "markdown",
   "metadata": {},
   "source": [
    "    <data_root>/\n",
    "    ├── data_<data_type>\n",
    "    │   ├── <data_subset1>\n",
    "    │   │   ├── map_<tag1>.fits\n",
    "    │   │   ├── ...\n",
    "    │   │   ├── map_<tagN>.fits\n",
    "    │   ├── <data_subset2> (same filenames as <data_subset1>)\n",
    "    │   ├── ....\n",
    "    │   ├── <data_subsetM>\n",
    "    ├── signal_<signal_type>\n",
    "    │   ├── spec_signal_<signal_type>.dat\n",
    "    │   ├── <data_subset1>\n",
    "    │   │   ├── map_<tag1>_0000.fits\n",
    "    │   │   ├── ...\n",
    "    │   │   ├── map_<tag1>_####.fits\n",
    "    │   │   ├── ...\n",
    "    │   │   ├── map_<tagN>_0000.fits\n",
    "    │   │   ├── ...\n",
    "    │   │   ├── map_<tagN>_####.fits\n",
    "    │   ├── ....\n",
    "    │   ├── <data_subsetM> (same filenames as <data_subset1>)\n",
    "    ├── noise_<noise_type> (same filenames as signal_<signal_type>)\n",
    "    ├── masks_<mask_type>\n",
    "    │   ├── mask_map_<tag1>.fits\n",
    "    │   ├── ...\n",
    "    │   ├── mask_map_<tagN>.fits\n",
    "    [[optional:]]\n",
    "    ├── foreground_<foreground_type_sim> (same filenames as signal_<signal_type>)\n",
    "    ├── templates_<template_type>\n",
    "    │   ├── template1 (same filenames as data_<data_type>)\n",
    "    │   ├── template2 (same filenames as data_<data_type>)\n",
    "    └── reference_<reference_type>\n",
    "        ├── reference1 (same filenames as data_<data_type>)\n",
    "        └── reference2 (same filenames as data_<data_type>)"
   ]
  },
  {
   "cell_type": "markdown",
   "metadata": {},
   "source": [
    "Each of `data`, `signal`, `noise`, and `mask` has a top level directory with a preordained, fixed prefix (`data`, `signal`, `noise`, `mask`) and then some suffix specified by the user which is appended with an underscore. So, for example, to run XFaster on the example set of maps, I need to specify in my arguments: `data_type=raw`, `signal_type=synfast`, `noise_type=gaussian`, `mask_type=rectangle`.\n",
    "\n",
    "All maps must be HEALPIX fits files. Data maps must be named `map_<tag>.fits`; simulated signal and noise maps must be named `map_<tag>_####.fits`, where #### is any length numerical tag indicating a sim realization; and masks are labeled `mask_map_<tag>.fits`.\n",
    "\n",
    "If using `pol=True`, masks must be 3 x Npix I,Q,U maps. You can use a different mask for intensity and polarization, in which case your mask must be 2 x Npix, where the first row is used for T and the second for P.\n",
    "\n",
    "To indicate which maps you want, pass the argument `data_subset` a glob-parseable path relative to the top level data directory-- in this case, `data_raw`. [Glob](https://docs.python.org/3/library/glob.html) works just like the unix shell does for matching file paths, so it is easy to test in advance which maps you're going to get. Just do `ls <path_to_data_maps>/full/*150*` and check that all the maps you want to use are listed. Then, you should set `data_subset` to `full/*150*`, for example."
   ]
  },
  {
   "cell_type": "markdown",
   "metadata": {},
   "source": [
    "This is all implemented in `_get_data_files()` (called by [get_files()](../api.rst#xfaster.xfaster_class.XFaster.get_files)) like so:\n",
    "```python\n",
    "\n",
    "\n",
    "# find all map files                                                               \n",
    "map_root = os.path.join(data_root, \"data_{}\".format(data_type))\n",
    "map_files = []\n",
    "data_subset = data_subset.split(\",\")\n",
    "for f in np.atleast_1d(data_subset):\n",
    "    files = glob.glob(os.path.join(map_root, \"{}.fits\".format(f)))\n",
    "    if not len(files):\n",
    "        raise OSError(\"Missing files in data subset {}\".format(f))\n",
    "    map_files.extend(files)\n",
    "data_subset = \",\".join(data_subset)\n",
    "map_files = sorted(map_files)\n",
    "map_files = [f for f in map_files if os.path.basename(f).startswith(\"map_\")]\n",
    "map_tags = [\n",
    "    os.path.splitext(os.path.basename(f))[0].split(\"_\", 1)[1] for f in map_files\n",
    "]\n",
    "\n",
    "```\n",
    "So you've specified which data maps you want to compute power spectra for. To get the corresponding sim maps, the code takes whatever data maps were found matching data_subset, and tries to match those to maps in the sims directory, with the only difference the sim index tag. Here's what that looks like in the function `_get_sim_files()`:\n",
    "```python\n",
    "# find all corresponding sims\n",
    "# for example, when called for signal sims:\n",
    "#     _get_sim_files(\n",
    "#         name=\"signal\",\n",
    "#         root=\"signal_{}\".format(signal_type),\n",
    "#         subset=signal_subset,\n",
    "#     )\n",
    "root = os.path.join(data_root, root)\n",
    "num_files = None\n",
    "all_files = []\n",
    "for f in map_files:\n",
    "    files = sorted(\n",
    "        glob.glob(\n",
    "            f.replace(map_root, root).replace(\n",
    "                \".fits\", \"_{}.fits\".format(subset)\n",
    "            )\n",
    "        )\n",
    "    )\n",
    "    nfiles = len(files)\n",
    "    if not nfiles:\n",
    "        raise OSError(\"Missing {} sims for {}\".format(name, f))\n",
    "    ...\n",
    "    all_files.append(files)\n",
    "```"
   ]
  },
  {
   "cell_type": "markdown",
   "metadata": {},
   "source": [
    "It's easy to get errors at the reading files step. XFaster requires that all your maps have the same number of sims, though you are allowed to have a different from of signal and noise sims. If you do not want to use the full set of signal and noise maps in a directory, if you can set the `signal_subset` and `noise_subset` arguments, which default to `'*'`. This glob-parseable tag is applied to the `####` sim index tag. So, if I have a set of sims, eg, `map_95_0000.fits`-`map_95_0099.fits`, as in the example, but for some reason I only want to use the first 50, I can set `signal_subset='00[0-4]*`."
   ]
  },
  {
   "cell_type": "markdown",
   "metadata": {},
   "source": [
    "### Other inputs\n",
    "\n",
    "In addition to maps, the code also requires a config file. This tells the code everything else it needs to know about your data. Here's the config file for the example:\n",
    "\n",
    "```python\n",
    "\n",
    "# Band centers in GHz (needed for foreground fitting) for each map tag.                    \n",
    "# Tags listed here should be a superset of tags that may be included in a run.             \n",
    "[frequencies]\n",
    "95 = 94.7\n",
    "150 = 151.0\n",
    "\n",
    "# A numpy dictionary containing Bl for each map tag.                                       \n",
    "# Keys should match those in freqs.                                                        \n",
    "# Missing keys should have a fwhm listed below.                                            \n",
    "# The value for each key should be a numpy array of dimensions (3, lmax + 1),              \n",
    "# for TT, TP and PP beam windows.                                                          \n",
    "[beam]\n",
    "beam_product = None\n",
    "beam_error_product = None\n",
    "\n",
    "# FHWM in arcmin for each map tag, if using Gaussian beam model.                           \n",
    "# Keys should match those in freqs.                                                        \n",
    "# Missing keys should be in the beam product file.                                         \n",
    "[fwhm]\n",
    "95 = 41\n",
    "150 = 29\n",
    "\n",
    "# Fractional error on the FWHM for each map tag, if using a Gaussian beam model.           \n",
    "# Keys should match those in freqs.                                                        \n",
    "# Missing keys should be in the beam product file.                                         \n",
    "[fwhm_err]\n",
    "95 = 0.001\n",
    "150 = 0.001\n",
    "\n",
    "# Whether to compute transfer function qb parameters for each map tag.                     \n",
    "# Keys should match those in freqs.                                                        \n",
    "[transfer]\n",
    "95 = true\n",
    "150 = true\n",
    "```\n",
    "\n",
    "This is the full list of options that can be specified in the config file. "
   ]
  },
  {
   "cell_type": "markdown",
   "metadata": {},
   "source": [
    "## Step by step through the functions called in xfaster_exec\n",
    "### Setup and checkpoints"
   ]
  },
  {
   "cell_type": "markdown",
   "metadata": {},
   "source": [
    "Now we'll proceed to stepping through each function in [xfaster_exec](../api.rst#module-xfaster.xfaster_exec). You'll never run the code this way--you'll just call [xfaster_run](../api.rst#xfaster.xfaster_exec.xfaster_run) or [xfaster_submit](../api.rst#xfaster.xfaster_exec.xfaster_submit) with the arguments that then get passed to these functions. But we'll do it this way so we can illustrate some of the intermediate data products as we go.\n",
    "\n",
    "This tutorial will follow the example script in [xfaster/example](https://github.com/annegambrel/xfaster/tree/main/example). Note however that becasue maps are not stored in the repository, this notebook is instead reading from the intermediate files written to disk. \n",
    "\n",
    "First, we'll import XFaster and initialize our XFaster class with some arguments."
   ]
  },
  {
   "cell_type": "code",
   "execution_count": null,
   "metadata": {},
   "outputs": [],
   "source": [
    "import xfaster as xf\n",
    "import matplotlib.pyplot as plt\n",
    "from matplotlib import colors\n",
    "import numpy as np"
   ]
  },
  {
   "cell_type": "code",
   "execution_count": null,
   "metadata": {},
   "outputs": [],
   "source": [
    "X = xf.XFaster(config=\"../../example/config_example.ini\", output_root=\"../../example/outputs_example\", verbose=\"info\",\n",
    "              output_tag=\"95x150\", checkpoint=None)"
   ]
  },
  {
   "cell_type": "markdown",
   "metadata": {},
   "source": [
    "At the start of an XFaster run, you can specify at what checkpoint to start. The checkpoints are:\n",
    "```python\n",
    "checkpoints = [\n",
    "\t\"files\", # find all the map files\n",
    "\t\"masks\", # load in masks and compute their pseudo-spectra\n",
    "\t\"kernels\", # compute mask mode-coupling kernels\n",
    "\t\"sims_transfer\", # compute pseudo-spectra for signal sims used for computing the transfer function\n",
    "\t\"shape_transfer\", # load in the model spectrum for the transfer function\n",
    "\t\"transfer\", # compute the transfer function\n",
    "\t\"sims\", # compute pseudo-spectra for noise sims and signal sims if they're different from those used for the transfer function\n",
    "    \"beams\", # load in the beam window functions, and apply a pixel window function if pixwin=True\n",
    "    \"data\", # compute the pseudo-spectra of the data maps\n",
    "    \"template_noise\", # compute the pseudo-spectra of template noise simulations, if using Planck dust templates\n",
    "    \"shape\", # load in the model spectrum for bandpower computation\n",
    "\t\"bandpowers\", # do the Fisher iteration to compute bandpowers\n",
    "\t\"beam_errors\", # start the likelihood over including beam error parameterization\n",
    "\t\"likelihood\", # compute the parameter likelihoods\n",
    "]\n",
    "```\n",
    "\n",
    "Note that there are options to use different signal simulations for computing the transfer function and for computing other signal terms. This is mainly useful for null tests, as that's the only mode in which signal sims are used for anything other than transfer functions (to compute the expected signal residual that is subtracted from the data pseudo-spectra). If the signal simulations lack sufficient power (eg., for BB), the transfer function may not converge due to lack of measurable power. This is not a problem unique to XFaster, and this option allows the user more flexibility in the choice of sims used for different parts of the algorithm.\n",
    "\n",
    "Most of the time, `checkpoint` can be set to None, which starts the code from the last checkpoint completed (ie, it successfully wrote its intermediate data to disk). However, if you've made changes to the code or inputs, you may wish to force the code to start from an earlier checkpoint. It will then run that checkpoint and every one after it in the checkpoint tree (given near the top of [the XFaster class](../api.rst#xfaster.xfaster_class.XFaster))."
   ]
  },
  {
   "cell_type": "markdown",
   "metadata": {},
   "source": [
    "### get_files"
   ]
  },
  {
   "cell_type": "markdown",
   "metadata": {},
   "source": [
    "The first function called after initializing the XFaster class is [get_files()](../api.rst#xfaster.xfaster_class.XFaster.get_files). This takes all your arguments specifying what maps to use and finds them all on disk/checks that they're there."
   ]
  },
  {
   "cell_type": "code",
   "execution_count": null,
   "metadata": {},
   "outputs": [],
   "source": [
    "file_opts = {\n",
    "    \"data_root\": \"../../example/maps_example\",\n",
    "    \"data_subset\": \"full/*95,full/*150\",\n",
    "    \"data_type\": \"raw\",\n",
    "    \"noise_type\": \"gaussian\",\n",
    "    \"mask_type\": \"rectangle\",\n",
    "    \"signal_type\": \"synfast\",\n",
    "}\n"
   ]
  },
  {
   "cell_type": "code",
   "execution_count": null,
   "metadata": {},
   "outputs": [],
   "source": [
    "file_vars = X.get_files(**file_opts)"
   ]
  },
  {
   "cell_type": "code",
   "execution_count": null,
   "metadata": {},
   "outputs": [],
   "source": [
    "file_vars.keys()"
   ]
  },
  {
   "cell_type": "markdown",
   "metadata": {},
   "source": [
    "`file_vars` is a dictionary returned by `get_files` that is also written to disk to finish the checkpoint. There are a lot of things stored in this dictionary that are mainly used internally by the code and aren't useful to an end user. For example, `num_corr` is the number of crosss-correlations of maps, which is used as a dimension to set up data structures later on. But, some of these things might be useful for debuggin. For example, all of the files found using your glob-parseable file tags are stored here, so you can see exactly what maps are being used for data:"
   ]
  },
  {
   "cell_type": "code",
   "execution_count": null,
   "metadata": {},
   "outputs": [],
   "source": [
    "file_vars['map_files']"
   ]
  },
  {
   "cell_type": "markdown",
   "metadata": {},
   "source": [
    "Other options you might use here are \n",
    "\n",
    "* `template_type`, which points to files stored in `templates_<template_type>` for foreground template subtraction\n",
    "* `template_noise_type`, which points to files stored in `templates_noise_<template_noise_type>` for subtracting a correlated noise component from the template terms\n",
    "* `reference_type`, which points to files stored in `reference_<reference_type>` for reference signal subtraction for debiasing null tests\n",
    "* `foreground_type` and `foreground_transfer_type`, which points to files stored in `foreground_<foreground_type>` and `foreground_<foreground_transfer_type>`, to be used to construct the foreground signal component and its corresponding transfer function.\n",
    "* `data_root2`, which is used for null tests. This points to a second full map directory (data, signal and noise sims) for a set of data to be subtracted from the maps in data_root1.\n",
    "* `signal_type_sim`/`noise_type_sim`/`foreground_type_sim`/`template_type_sim` -- these are tags corresponding to directories `signal_<signal_type_sim>`, `noise_<noise_type_sim>`, `foreground_<foreground_type_sim>`, `template_<template_type_sim>` that are used when the `sim_data` argument is used in the `data` checkpoint. This mode chooses one of the sims for each each component in place of data maps. It adds the signal, noise, and/or foreground or template sims in alm-space. These options are not required to run in `sim_data` mode-- if they are not set, they default to `signal_type_sim=signal_type`, `noise_type_sim=noise_type`, `foreground_type_sim=None` and `template_type_sim=template_type`."
   ]
  },
  {
   "cell_type": "markdown",
   "metadata": {},
   "source": [
    "### get_bin_def"
   ]
  },
  {
   "cell_type": "markdown",
   "metadata": {},
   "source": [
    "Now we run [get_bin_def()](../api.rst#xfaster.xfaster_class.XFaster.get_bin_def) set up a dictionary that tells where the edges of the CMB bins are for each spectrum. We can also choose whether to fit for noise residuals or foregrounds, which we can set to have different bin widths than the CMB bins."
   ]
  },
  {
   "cell_type": "code",
   "execution_count": null,
   "metadata": {},
   "outputs": [],
   "source": [
    "bd = X.get_bin_def(bin_width=25, lmin=2, lmax=500, tbeb=True, foreground_fit=False, \n",
    "                   residual_fit=True, bin_width_res=100)"
   ]
  },
  {
   "cell_type": "code",
   "execution_count": null,
   "metadata": {},
   "outputs": [],
   "source": [
    "bd.keys()"
   ]
  },
  {
   "cell_type": "code",
   "execution_count": null,
   "metadata": {},
   "outputs": [],
   "source": [
    "bd['cmb_tt']"
   ]
  },
  {
   "cell_type": "markdown",
   "metadata": {},
   "source": [
    "This dictionary has a key for each type of spectrum that will be fit, each of which stores the bin edges used for that spectrum fit. Each of these bin edge pairs represents a separate bandpower deviation ($q_b$) that will be fit.\n",
    "\n",
    "Residuals are fit per map, and by default are fit only for EE and BB, which are constrained to have the same fit parameter. To change this, use the option `res_specs`, which takes a list of the spectra you want to fit residuals for, ie. `[\"TT\", \"EE\", \"BB\"]` if you'd like to fit all of the spectra separately.\n",
    "\n",
    "Another option you might wish to use is `weighted_bins`, which changes the default $\\chi_b(\\ell)$ binning operator from a tophat to one that weights by $\\ell(\\ell+1)$.\n",
    "\n",
<<<<<<< HEAD
    "To enable fitting for a foreground component in the harmonic domain, set `foreground_fit=True`, and use the corresponding `bin_width_fg` to set the bin width for the foreground amplitude bins.  Optionally, also set `beta_fit=True` to enable fitting for a frequency spectral index component for the foreground amplitude; otherwise, the frequency dependence is assumed to follow a single component dust model as defined in [scale_dust()](../api.rst#xfaster.spec_tools.scale_dust).  If `foreground_fit` is True, use the `foreground_type` and `foreground_transfer_type` file options to enable the use of a particular foreground signal model and computation of a separate transfer function for the foreground component.  If the file options are not set, the foreground model is assumed to be a simple power law model, as defined in [dust_model()](../api.rst#xfaster.spec_tools.dust_model), with the same transfer function as the CMB component."
=======
    "To enable fitting for a foreground component in the harmonic domain, set `foreground_fit=True`, and use the corresponding `bin_width_fg` to set the bin width for the foreground amplitude bins, and set `lmin_fg` and `lmax_fg` to optionally limit the bandwidth over which foregrounds are to be fit.  Optionally, also set `beta_fit=True` to enable fitting for a frequency spectral index component for the foreground amplitude; otherwise, the frequency dependence is assumed to follow a single component dust model as defined in [scale_dust()](../api.rst#xfaster.spec_tools.scale_dust).  If `foreground_fit` is True, the foreground model is assumed to be a simple power law model, as defined in [dust_model()](../api.rst#xfaster.spec_tools.dust_model), with the same transfer function as the CMB component."
>>>>>>> 4346407c
   ]
  },
  {
   "cell_type": "markdown",
   "metadata": {},
   "source": [
    "### get_mask_weights"
   ]
  },
  {
   "cell_type": "markdown",
   "metadata": {},
   "source": [
    "We have now finished all the set-up. Now it's time to start calculating things. First, we compute the cross spectra of our masks--which will be needed for computing the $K_{\\ell \\ell^{\\prime}}$ mode-coupling matrix--and the $g_\\ell$ mode-counting factor. This is done with [get_mask_weights()](../api.rst#xfaster.xfaster_class.XFaster.get_mask_weights).\n",
    "\n",
    "For the example, we will not apply an empirical correction to $g_\\ell$, the calibration of which is discussed in Section 2.3.2 of the [XFaster paper](https://arxiv.org/abs/2104.01172). Otherwise, we would set `apply_gcorr=True`, and the code would look in the masks directory for this correction file for each map. The `reload_gcorr` option is only useful when doing the empirical calibration; it reloads the file, while by-passing the checkpoint tree that is usually performed after `get_mask_weights`."
   ]
  },
  {
   "cell_type": "code",
   "execution_count": null,
   "metadata": {},
   "outputs": [],
   "source": [
    "w_stuff = X.get_mask_weights(apply_gcorr=False, reload_gcorr=False)"
   ]
  },
  {
   "cell_type": "code",
   "execution_count": null,
   "metadata": {},
   "outputs": [],
   "source": [
    "w_stuff.keys()"
   ]
  },
  {
   "cell_type": "markdown",
   "metadata": {},
   "source": [
    "`w1`, `w2`, and `w4` are the first, second, and fourth moments of the mask. `fsky` is the fraction of sky the mask covers. These are needed for computing the $g_\\ell$ mode-counting term, labeled `gmat` in the outputs. `gmat` includes the $2\\ell+1$ factor and a correction factor, if desired.\n",
    "\n",
    "`wls`, contains the cross spectra of all the masks. For this and all other pseudo-spectra, the spectrum is computed just as `map2alm`, and then `alm2cl` healpy routines on the maps. If you're doing a polarized spectrum, you'll get three elements, (intensity, pol, intensity x pol). Since our intensity and pol masks are the same, all three elements are the same, and look like this (plotted as $D_\\ell$):"
   ]
  },
  {
   "cell_type": "code",
   "execution_count": null,
   "metadata": {},
   "outputs": [],
   "source": [
    "ell = np.arange(501)\n",
    "lfac = ell * (ell+1) / (2*np.pi)\n",
    "plt.plot(lfac * w_stuff['wls']['150:150'][0])\n",
    "plt.ylabel(r'$\\frac{\\ell(\\ell+1)}{2\\pi}w_\\ell$')\n",
    "plt.xlabel(r'$\\ell$')"
   ]
  },
  {
   "cell_type": "markdown",
   "metadata": {},
   "source": [
    "**Note:** most of the quantities in XFaster are ordered dictionaries with the following nested structure:\n",
    "1. Spectra (either plain ['tt', 'ee'], etc, or ['cmb_tt', 'cmb_ee', ..., 'fg_tt', 'fg_ee', ..., 'res_tt', ...]\n",
    "2. Map/map cross. Crosses are indicated with a colon and are in alphabetical order (so 95 comes after 150, for example): ['150:150', '150:95', '95:95']\n",
    "3. Stuff. Typically an array, though depending on the data structure, it could be a more deeply nested dictionary."
   ]
  },
  {
   "cell_type": "markdown",
   "metadata": {},
   "source": [
    "### get_kernels"
   ]
  },
  {
   "cell_type": "markdown",
   "metadata": {},
   "source": [
    "The next step is to compute the kernels for each mask auto and cross spectrum using the function [get_kernels()](../api.rst#xfaster.xfaster_class.XFaster.get_kernels).  In the MASTER formalism, the kernel couples modes to each other on the sky due to the finite dimensions of the mask that is applied to each map that goes into computing a cross spectrum.  That is to say, the measured power at a particular $\\ell$ is a weighted average over several other neighboring modes $\\ell^\\prime$, and $K_{\\ell\\ell^\\prime}$ is the matrix that applies this weighting.\n",
    "\n",
    "The kernels are computed from the power spectrum of the mask, computed in the previous step.\n",
    "\n",
    "Let's plot some of these up.  Because we are using the same mask for all maps, the kernels for each map pair will look identical."
   ]
  },
  {
   "cell_type": "code",
   "execution_count": null,
   "metadata": {},
   "outputs": [],
   "source": [
    "k = X.get_kernels()\n",
    "print(k.keys())"
   ]
  },
  {
   "cell_type": "code",
   "execution_count": null,
   "metadata": {},
   "outputs": [],
   "source": [
    "fig, ax = plt.subplots(2, 2, figsize=(12,5.5))\n",
    "m = ax[0,0].imshow(k['kern']['150:150'], norm=colors.LogNorm(vmax=0.01, vmin=1e-10))\n",
    "ax[0,0].set_title('kern')\n",
    "ax[0,0].set_ylabel('$\\ell$')\n",
    "ax[0,1].imshow(k['pkern']['150:150'], norm=colors.LogNorm(vmax=0.01, vmin=1e-10))\n",
    "ax[0,1].set_title('pkern')\n",
    "ax[1,0].imshow(k['mkern']['150:150'], norm=colors.LogNorm(vmax=0.01, vmin=1e-10))\n",
    "ax[1,0].set_title('mkern')\n",
    "ax[1,0].set_ylabel('$\\ell$')\n",
    "ax[1,0].set_xlabel('$\\ell^\\prime$')\n",
    "ax[1,1].imshow(np.abs(k['xkern']['150:150']), norm=colors.LogNorm(vmax=0.01, vmin=1e-10))\n",
    "ax[1,1].set_title('xkern')\n",
    "ax[1,1].set_xlabel('$\\ell^\\prime$')\n",
    "fig.colorbar(m, ax=ax.ravel().tolist());"
   ]
  },
  {
   "cell_type": "markdown",
   "metadata": {},
   "source": [
    "Note that the shorter dimension ($\\ell$) of each kernel goes up to $\\ell_{max}$, and the longer dimension ($\\ell^\\prime$) extends to $2 \\ell_{max} + 1$.  The kernels are apodized, so that for any row $\\ell$, the kernels are zero for values $\\ell^\\prime > \\ell + \\ell_{max}$.  The longer dimension is summed over in computing the $\\tilde{\\mathcal{C}}_{b\\ell}$ terms."
   ]
  },
  {
   "cell_type": "markdown",
   "metadata": {},
   "source": [
    "### get_masked_sims"
   ]
  },
  {
   "cell_type": "markdown",
   "metadata": {},
   "source": [
    "Now we want to get the ensemble average of all of our signal and noise simulations, which we're going to use to calculate the filter transfer function and the noise shape, respectively. This is done with [get_masked_sims()](../api.rst#xfaster.xfaster_class.XFaster.get_masked_sims). The method will also compute the signal cross noise terms, which are used for null tests, where they can contribute significantly to the expected residuals that are subtracted from the data."
   ]
  },
  {
   "cell_type": "markdown",
   "metadata": {},
   "source": [
    "This function is doing a very simple thing. For each pair of maps of a given sim index, it \n",
    "\n",
    "1. Applies the mask.\n",
    "2. Transforms the maps into $a_{\\ell m}$s using the healpy routine `map2alm`.\n",
    "3. Transforms those into $\\tilde{\\mathcal{C}}_\\ell$s for that pair using the healpy routine `alm2cl`.\n",
    "4. Adds the $\\tilde{\\mathcal{C}}_\\ell$s to a running average for that particular map cross and spectrum.\n",
    "\n",
    "It only does `map2alm` once per map and caches the result for use in other cross spectra since this is the slowest step in the function.\n",
    "\n",
    "Below, we call the function with `transfer=True`-- this tells the code to use the sims specified in `signal_type_transfer`, which defaults to being `signal_type` if the former is not specified.  This call also includes computing sims for the foreground component in the same way, if `foreground_type` and/or `foreground_transfer_type` are set."
   ]
  },
  {
   "cell_type": "code",
   "execution_count": null,
   "metadata": {},
   "outputs": [],
   "source": [
    "sims = X.get_masked_sims(transfer=True)\n",
    "print(sims.keys())"
   ]
  },
  {
   "cell_type": "markdown",
   "metadata": {},
   "source": [
    "The resulting outputs are:\n",
    "\n",
    "* `cls_signal`: the average of the signal-only cross spectra, used to compute the signal transfer function\n",
    "* `cls_fg`: the average of the foreground-only cross spectra, used to compute the foreground transfer function\n",
    "* `cls_noise`: the average of the noise-only cross spectra, used as the noise model, $N_\\ell$\n",
    "* `cls_sim`: the average of the signal+noise spectra, where signal and noise maps are added in $a_{\\ell m}$s and thus the spectra include SxN terms.\n",
    "* `cls_med`: the median of the signal+noise spectra-- this is mainly used for debugging potential biases seen in the pipeline\n",
    "\n",
    "The rest of the spectra are not symmetrized. For all previously listed spectra, the result is the average of map i x map j and map j x map i, which matters for off-diagonal spectra: TE, TB, EB. Below, we preserve the individual cross spectra as they are needed for the null test model. In this model, at each Fisher iteration, the noise residual fit (per map and per residual spectrum type) is then used to adjust the expectation spectrum subtracted from the data. The expectation spectrum subtracted from, eg, map 1 T x map 2 E is $S_1^T\\times S_2^E + S_1^T \\times N_2^E + N_1^T \\times S_2^E + N_1^T \\times N_2^E$. Each of the last three terms is subject to misestimation of $N$, so we account for that by scaling the following terms by the appropriate noise residual fit.\n",
    "\n",
    "* `cls_res[\"nxn0\"]`: the average spectrum for noise i x noise j\n",
    "* `cls_res[\"nxn1\"]`: the average spectrum for noise j x noise i\n",
    "* `cls_res[\"sxn0\"]`: the average spectrum of signal i x noise j\n",
    "* `cls_res[\"sxn1\"]`: the average spectrum of noise j x signal i\n",
    "* `cls_res[\"nxs0\"]`: the average spectrum of noise i x signal j\n",
    "* `cls_res[\"nxs1\"]`: the average spectrum of signal j x noise i\n",
    "\n",
    "\n",
    "These spectra have all the effects of the masking, filtering, and beam (for signal sims) included. Let's compare a couple of them to get a sense for what they look like."
   ]
  },
  {
   "cell_type": "code",
   "execution_count": null,
   "metadata": {},
   "outputs": [],
   "source": [
    "fig, ax = plt.subplots(1, 2)\n",
    "ax[0].plot(lfac * sims['cls_signal']['tt']['95:95'], label='95 auto')\n",
    "ax[0].plot(lfac * sims['cls_signal']['tt']['150:150'], label='150 auto')\n",
    "ax[0].plot(lfac * sims['cls_signal']['tt']['150:95'], label='95 x 150')\n",
    "ax[0].legend()\n",
    "ax[0].set_ylabel(r'$D_\\ell [\\mu \\mathrm{K}^2]$')\n",
    "ax[0].set_xlabel(r'$\\ell$')\n",
    "ax[0].set_title('TT')\n",
    "ax[1].plot(lfac * sims['cls_signal']['ee']['95:95'], label='95 auto')\n",
    "ax[1].plot(lfac * sims['cls_signal']['ee']['150:150'], label='150 auto')\n",
    "ax[1].plot(lfac * sims['cls_signal']['ee']['150:95'], label='95 x 150')\n",
    "ax[1].legend()\n",
    "ax[1].set_xlabel(r'$\\ell$')\n",
    "ax[1].set_title('EE')\n",
    "fig.suptitle('cls_signal')"
   ]
  },
  {
   "cell_type": "markdown",
   "metadata": {},
   "source": [
    "In this example, we use the same idealized transfer function to make both 95 and 150 GHz maps, so their low-$\\ell$ signal is similar. However, for 150 GHz we use a 29 arcmin beam, and for 95 GHz, we use a broader 41 arcmin beam. The difference is evident at high $\\ell$, where the 150 GHz signal spectra recover more power.\n",
    "\n",
    "Similarly, we can plot up the noise averages:"
   ]
  },
  {
   "cell_type": "code",
   "execution_count": null,
   "metadata": {},
   "outputs": [],
   "source": [
    "fig, ax = plt.subplots(1, 2)\n",
    "ax[0].plot(lfac * sims['cls_noise']['tt']['95:95'], label='95 auto')\n",
    "ax[0].plot(lfac * sims['cls_noise']['tt']['150:150'], label='150 auto')\n",
    "ax[0].plot(lfac * sims['cls_noise']['tt']['150:95'], label='95 x 150')\n",
    "ax[0].legend()\n",
    "ax[0].set_ylabel(r'$D_\\ell [\\mu \\mathrm{K}^2]$')\n",
    "ax[0].set_xlabel(r'$\\ell$')\n",
    "ax[0].set_title('TT')\n",
    "ax[1].plot(lfac * sims['cls_noise']['ee']['95:95'], label='95 auto')\n",
    "ax[1].plot(lfac * sims['cls_noise']['ee']['150:150'], label='150 auto')\n",
    "ax[1].plot(lfac * sims['cls_noise']['ee']['150:95'], label='95 x 150')\n",
    "ax[1].legend()\n",
    "ax[1].set_xlabel(r'$\\ell$')\n",
    "ax[1].set_title('EE')\n",
    "fig.suptitle('cls_noise')"
   ]
  },
  {
   "cell_type": "markdown",
   "metadata": {},
   "source": [
    "In making the example maps, we have set the noise amplitude to be a bit higher for 95 GHz, which is evident in the noise auto-spectra. As expected, the cross-spectra is uncorrelated and mean-zero."
   ]
  },
  {
   "cell_type": "markdown",
   "metadata": {},
   "source": [
    "### get_beams"
   ]
  },
  {
   "cell_type": "markdown",
   "metadata": {},
   "source": [
    "The next component we need for our equations is the beam window function, $B_\\ell$, done with [get_beams()](../api.rst#xfaster.xfaster_class.XFaster.get_beams). XFaster does not solve for this-- you have to tell it what it is. You do this in your config.ini file. You can either specify Gaussian FWHM values (in arcmin) for each map tag, or specify a `.npz` file that contains a dictionary of $B_\\ell$ vectors per map tag. You can mix and match these as well-- the code will first look for the tags in the dictionary file, and if it doesn't find the tag there, it will look for a FWHM field for that tag.\n",
    "\n",
    "The only additional option available is `pixwin`, which is default True. This applies an additional pixel window function to your beam window function, corresponding to the $N_{side}$ of the input maps."
   ]
  },
  {
   "cell_type": "code",
   "execution_count": null,
   "metadata": {},
   "outputs": [],
   "source": [
    "beams = X.get_beams(pixwin=True)\n",
    "print(beams.keys())"
   ]
  },
  {
   "cell_type": "markdown",
   "metadata": {},
   "source": [
    "We could have a different beam for intensity and polarization. For this example, we don't, so each of the spectrum fields for beam is the same. Let's plot them for each map."
   ]
  },
  {
   "cell_type": "code",
   "execution_count": null,
   "metadata": {},
   "outputs": [],
   "source": [
    "for freq in X.map_tags:\n",
    "    plt.plot(beams['tt'][freq], label=freq)\n",
    "plt.legend()\n",
    "plt.ylabel(r'$B_\\ell$')\n",
    "plt.xlabel(r'$\\ell$')"
   ]
  },
  {
   "cell_type": "markdown",
   "metadata": {},
   "source": [
    "### get_signal_shape"
   ]
  },
  {
   "cell_type": "markdown",
   "metadata": {},
   "source": [
    "Let's check in on our progress of components we've computed. We're trying to build everything to make up our $\\tilde{\\mathcal{C}}^{XY}_{b\\ell}$s, which as a reminder are the following quantity (for TT):\n",
    "\n",
    "\\begin{equation}\n",
    "\\tilde{\\mathcal{C}}^{XY}_{b\\ell} = \\sum_{\\ell^{\\prime}} K_{\\ell \\ell^{\\prime}}^{X Y} F_{\\ell^{\\prime}}^{X Y} B_{\\ell^{\\prime}}^{2} \\mathcal{C}_{\\ell^{\\prime}}^{X Y (S)} \\chi_{b}\\left(\\ell^{\\prime}\\right)\n",
    "\\end{equation}\n",
    "\n",
    "We have $K_{\\ell, \\ell'}$ and $B_{\\ell}$. For the transfer function calculation, we're going to set $F_\\ell$ to 1 so that we measure $q_b$s as the deviation from a uniform transfer function for our simulations. Binning, $\\chi_b$ has been chosen. All that's left is the full sky signal shape, $\\mathcal{C}_{\\ell'}^{XY (S)}$, loaded with [get_signal_shape()](../api.rst#xfaster.xfaster_class.XFaster.get_signal_shape). \n",
    "\n",
<<<<<<< HEAD
    "For calculating the transfer function, this is just the shape spectrum that went into making our simulations. This spectrum can be specified by setting the [xfaster_run()](../api.rst#xfaster.xfaster_exec.xfaster_run) argument `signal_transfer_spec` or `foreground_transfer_spec` to a file containing the spectrum for the signal or foreground component, respectively. If not provided, the code will look in the maps directory for the signal sims for a file labeled `spec_signal_<signal_type>.dat`, and similarly for foreground sims. The file is expected to look like a CAMB output file, as demonstrated in `make_example_maps.py`, which writes such a file to the proper location in the signal and foreground sims directories.\n",
    "\n",
    "For foreground fitting, this function also applies a frequency-dependent scaling to the input signal shape, using the [scale_dust()](../api.rst#xfaster.spec_tools.scale_dust) function.  The arguments `freq_ref` and `beta_ref` are used to set the reference frequency and spectral index for the scaling function.  Different reference points may be used for the transfer function computation, by setting the arguments `freq_ref_transfer` and `beta_ref_transfer`."
=======
    "For calculating the transfer function, this is just the shape spectrum that went into making our simulations. This spectrum can be specified by setting the [xfaster_run()](../api.rst#xfaster.xfaster_exec.xfaster_run) argument `signal_transfer_spec` to a file containing the spectrum for the signal component. If not provided, the code will look in the maps directory for the signal sims for a file labeled `spec_signal_<signal_type>.dat`. The file is expected to look like a CAMB output file, as demonstrated in `make_example_maps.py`, which writes such a file to the proper location in the signal sims directory.\n",
    "\n",
    "For foreground fitting, this function also applies a frequency-dependent scaling to the input signal shape, using the [scale_dust()](../api.rst#xfaster.spec_tools.scale_dust) function.  The arguments `freq_ref` and `beta_ref` are used to set the reference frequency and spectral index for the scaling function."
>>>>>>> 4346407c
   ]
  },
  {
   "cell_type": "code",
   "execution_count": null,
   "metadata": {},
   "outputs": [],
   "source": [
    "signal_shape = X.get_signal_shape()\n",
    "print(signal_shape.keys())"
   ]
  },
  {
   "cell_type": "markdown",
   "metadata": {},
   "source": [
    "These will look familiar to you. Note that they are as long as the long dimension of the $K_{\\ell\\ell'}$, which is 2$\\ell_{max}$ + 1. Also note that EB and TB, expected to be zero, are set to a small flat value."
   ]
  },
  {
   "cell_type": "code",
   "execution_count": null,
   "metadata": {},
   "outputs": [],
   "source": [
    "ell2 = np.arange(1001)\n",
    "lfac2 = ell2 * (ell2 + 1) / (2*np.pi)\n",
    "fig, ax = plt.subplots(2, 3, figsize=(10,7))\n",
    "ax = ax.flatten()\n",
    "for i, (s, spec) in enumerate(signal_shape.items()):\n",
    "    ax[i].plot(lfac2 * spec)\n",
    "    ax[i].set_title(s)\n",
    "    if i in [0,3]:\n",
    "        ax[i].set_ylabel(r'$D_\\ell [\\mu\\mathrm{K}^2]$')\n",
    "    if i in [3,4,5]:\n",
    "        ax[i].set_xlabel(r'$\\ell$')"
   ]
  },
  {
   "cell_type": "markdown",
   "metadata": {},
   "source": [
    "### get_transfer"
   ]
  },
  {
   "cell_type": "markdown",
   "metadata": {},
   "source": [
    "We now have everything we need to compute the transfer function, which is computed per map per spectrum per CMB bin in [get_transfer()](../api.rst#xfaster.xfaster_class.XFaster.get_transfer). As a refresher, we're trying to get $q_b^{transfer}$, which is the same as our original expression for $q_b$ in [Equation 17 of the Algorithm page](https://annegambrel.github.io/xfaster/algorithm.html#equation-qb), except now we set noise=0, transfer function=1, and instead of using data for our observed signal, we use the ensemble average of our signal sims:\n",
    "\n",
    "\\begin{equation}\n",
    "q_{b}^{transfer}=\\frac{1}{2} \\sum_{b^{\\prime}} \\mathcal{F}_{b b^{\\prime}}^{-1} \\sum_{\\ell} (2 \\ell+1) g_\\ell^k\\left[ \\left(\\tilde{\\mathbf{C}}_{\\ell}^{-1} \\frac{\\partial \\tilde{\\mathbf{S}}_{\\ell}}{\\partial q_{b^{\\prime}}} \\tilde{\\mathbf{C}}_{\\ell}^{-1}\\right)\\tilde{\\mathbf{C}}_{\\ell}^{signal}\\right]_{kk}\n",
    "\\label{eq:qb_transfer}\n",
    "\\end{equation}\n",
    "\n",
    "The expression for the Fisher matrix does not change, other than the fact that its constituents are the same as detailed above for the transfer function.\n",
    "\n",
    "\n",
    "Within the code, `get_transfer` basically has two steps within the function itself, which it performs per map and per signal component (either `\"cmb\"` or `\"fg\"`). \n",
    "\n",
    "1. Load up the $\\tilde{\\mathcal{C}}_{b\\ell}$: \n",
    "```python \n",
    "cbl = self.bin_cl_template(map_tag=m0, transfer=True)\n",
    "```\n",
<<<<<<< HEAD
    "This uses the signal_shape internally that we calculated earlier, `m0` is the map, which is used to select the beam and kernel, and `transfer=True` sets the $F_\\ell$ term for the CMB component to 1.\n",
    "\n",
    "2. Run [fisher_iterate()](../api.rst#xfaster.xfaster_class.XFaster.fisher_iterate).\n",
    "```python\n",
    "ret = self.fisher_iterate(cbl, m0, transfer_comp=\"cmb\",\n",
=======
    "This uses the signal_shape internally that we calculated earlier, `m0` is the map, which is used to select the beam and kernel, and `transfer=True` sets the $F_\\ell$ term to 1.\n",
    "\n",
    "2. Run [fisher_iterate()](../api.rst#xfaster.xfaster_class.XFaster.fisher_iterate).\n",
    "```python\n",
    "ret = self.fisher_iterate(cbl, m0, transfer=True,\n",
>>>>>>> 4346407c
    "                          iter_max=iter_max, converge_criteria=converge_criteria,\n",
    "                          save_iters=save_iters, ...)\n",
    "```\n",
    "\n",
    "We'll talk more in the `get_bandpowers` section about the details that happen from here, but broadly, XFaster takes all the inputs we've calculated and a starting $q_b$ guess (1 for all bins), computes the Fisher matrix, plugs that into the $q_b$ equation to get a new $q_b$, and repeats. Once the maximum of |(qb_new-qb)/qb| < converge_criteria, it stops iterating and saves the result.\n",
    "\n",
    "One additional check that `get_transfer` does is to look for transfer function values that are negative. If it finds any, it changes that bin value to the average of the orignal value and the next bin's value. This typically happens due to poor choices of binning or too small a number of signal simulations.\n",
    "\n",
    "Also, Only TT, EE, BB, and TE transfer functions are calculated. EB and TB are computed as\n",
    "```python\n",
    "qb['cmb_eb'] = np.sqrt(np.abs(qb['cmb_ee'] * qb['cmb_bb']))\n",
    "qb['cmb_tb'] = np.sqrt(np.abs(qb['cmb_tt'] * qb['cmb_bb']))\n",
    "```\n",
    "\n",
    "When computing the transfer function for the foreground component, the TE transfer function is also handled similarly to the EB and TB terms."
   ]
  },
  {
   "cell_type": "code",
   "execution_count": null,
   "metadata": {},
   "outputs": [],
   "source": [
    "transfer = X.get_transfer()\n",
    "print(transfer.keys())"
   ]
  },
  {
   "cell_type": "markdown",
   "metadata": {},
   "source": [
    "Let's look at a couple transfer functions."
   ]
  },
  {
   "cell_type": "code",
   "execution_count": null,
   "metadata": {},
   "outputs": [],
   "source": [
    "fig, ax = plt.subplots(1, 2, figsize=(10,7), sharey=True)\n",
    "ax = ax.flatten()\n",
    "plot_inds = {'95': 0, '150': 1}\n",
    "for s, spec in transfer.items():\n",
    "    for m, fl in spec.items():\n",
    "        ax[plot_inds[m]].plot(fl, label=s.split('_')[-1])\n",
    "        if 'tt' in s:\n",
    "            ax[plot_inds[m]].set_title(m)\n",
    "for i in range(2):\n",
    "    ax[i].set_xlabel('bin')\n",
    "for i in [0]:\n",
    "    ax[i].set_ylabel(r'$F_\\ell$')\n",
    "ax[0].legend()\n",
    "ax[0].set_ylim(0,1.2)"
   ]
  },
  {
   "cell_type": "markdown",
   "metadata": {},
   "source": [
    "Note that the BB transfer function (and the EB/TB terms computed from it) start to diverge at high multipole. This is due to the lack of signal power in our input spectrum combined with the reduction in power of the beam. For this reason, you might choose to use a model spectrum with more BB power in computing your BB transfer functions."
   ]
  },
  {
   "cell_type": "markdown",
   "metadata": {},
   "source": [
    "### get_masked_data"
   ]
  },
  {
   "cell_type": "markdown",
   "metadata": {},
   "source": [
    "Now comes the step where we compute the data term using [get_masked_data()](../api.rst#xfaster.xfaster_class.XFaster.get_masked_data). This is once again done just by taking all the pseudo-cross-spectra of all the data maps, using `healpy.map2alm` and `healpy.alm2cls`. This is also the step where the cross spectra of foreground templates is performed, if `template_type` is specified."
   ]
  },
  {
   "cell_type": "code",
   "execution_count": null,
   "metadata": {},
   "outputs": [],
   "source": [
    "cls_data = X.get_masked_data()\n",
    "print(cls_data.keys())"
   ]
  },
  {
   "cell_type": "code",
   "execution_count": null,
   "metadata": {},
   "outputs": [],
   "source": [
    "fig, ax = plt.subplots(1, 2)\n",
    "ax[0].plot(lfac * cls_data['cls_data']['tt']['95:95'], label='95 auto')\n",
    "ax[0].plot(lfac * cls_data['cls_data']['tt']['150:150'], label='150 auto')\n",
    "ax[0].plot(lfac * cls_data['cls_data']['tt']['150:95'], label='95 x 150')\n",
    "ax[0].legend()\n",
    "ax[0].set_ylabel(r'$D_\\ell [\\mu \\mathrm{K}^2]$')\n",
    "ax[0].set_xlabel(r'$\\ell$')\n",
    "ax[0].set_title('TT')\n",
    "ax[1].plot(lfac * cls_data['cls_data']['ee']['95:95'], label='95 auto')\n",
    "ax[1].plot(lfac * cls_data['cls_data']['ee']['150:150'], label='150 auto')\n",
    "ax[1].plot(lfac * cls_data['cls_data']['ee']['150:95'], label='95 x 150')\n",
    "ax[1].legend()\n",
    "ax[1].set_xlabel(r'$\\ell$')\n",
    "ax[1].set_title('EE')\n",
    "fig.suptitle('cls_data')"
   ]
  },
  {
   "cell_type": "markdown",
   "metadata": {},
   "source": [
    "There are several options for manipulating the constructed data before they are passed to the estimator.\n",
    "\n",
    "* `template_alpha`: not used for null tests.  This is a dictionary of scalar values, keyed by map tag, to scale foreground templates to be subtracted from the data.  The subtraction is done in alm-space for each tag that is included in the dictionary.\n",
    "* If `reference_type` is set at the `files` checkpoint, then some reference signal is subtracted from each half of a null split.  Typically the reference would be something like _Planck_ half-mission datasets, where the _Planck_ instrument noise between the two sets is uncorrelated, such that the cross spectrum of the two reference signals is independent of _Planck_ instrument noise.\n",
    "* If `template_noise_type` is set at the `files` checkpoint, then an ensemble of noise simulations is used to construct an estimate of the instrument noise contribution to the template subtraction and remove it from the data.  Typically this is an ensemble of _Planck_ FFP10 simulations, which by construction introduces a slight correlation in the noise between template halves.  This option accounts for that correlation.\n",
    "* `template_specs`: A list of spectra for which the template subtraction is applied.  By default, this is done for all spectra that the XFaster estimator is computing.  However, when excluding TT/TE signal from the likelihood, it is necessary to avoid subtracting foreground templates from the TT/TE spectra as well."
   ]
  },
  {
   "cell_type": "markdown",
   "metadata": {},
   "source": [
    "Now, computing things for data is typically the final thing you'll be wanting to do. The first way you'll probably run the code is on simulations to make sure things make sense.  The options for doing this are explained below."
   ]
  },
  {
   "cell_type": "markdown",
   "metadata": {},
   "source": [
    "### Sim options for get_masked_data"
   ]
  },
  {
   "cell_type": "markdown",
   "metadata": {},
   "source": [
    "There are several options to `get_masked_data()` that dictate how to build a simulated data set from an ensemble of components on disk.  Note that these options may be passed to this function differently from `xfaster_run`.  We'll go through all of them here.\n",
    "\n",
    "First, there are three options that determine whether any simulated dataset is to be used at all in place of data.  If these are all `False`, then the data maps are loaded from disk as usual.\n",
    "\n",
    "* `ensemble_mean`: use `cls_sim` in place of the data spectra. This quantity, computed in [the previous sims step](#get_masked_sims) is the average of the signal+noise sims.\n",
    "* `ensemble_median`: use `cls_med`, the median of the signal+noise sims, in place of the data.\n",
    "* `sim`: if this option is `True`, the remaining options below are used to determine how the simulated dataset is constructed.  In `xfaster_run`, this option is called `sim_data`.\n",
    "\n",
    "The following options control the construction of the dataset when `sim=True`.\n",
    "\n",
    "* `components`: A list of components to include in the simulation.  These may include `signal`, `noise`, `foreground` or `template`, and require the appropriate `<component>_type_sim` variable to have been set in `get_files()` above.  In `xfaster_run`, this option is called `sim_data_components`.\n",
    "* `index`: A dictionary of indices keyed by component name that determine which file from each ensemble to use to construct the data.  For example, `{\"signal\": 0, \"noise\": 10}` uses difference sim indices for the signal and noise components.  A `default` key sets the sim index to use for any component not included in the dictionary.  If no default is given, then `0` is assumed.  NB: in the `xfaster_run` function, this dictionary is constructed from the arguments `sim_index_default`, `sim_index_signal`, `sim_index_noise` and `sim_index_foreground`.\n",
    "* `r`: If this is not `None`, then the `signal` component of the simulated data is constructed from a linear combination of a scalar CMB term and a tensor CMB term, with the latter scaled by the value of `r`.  This option was used for SPIDER to run the ensemble of simulations needed for the Feldman-Cousins analysis, and was written to allow for constructing many different $r$-input maps in memory. For this option to work, the `signal_type_sim` argument must be set to `\"r\"`, in which case the `get_files()` function searches for an ensemble of scalar sims in the subdirectory `signal_r0` and tensor sims in the subdirectory `signal_r1tens`.  In `xfaster_run`, this option is called `sim_data_r`.\n",
    "* `qb_file`: If this option is not `None`, then it points to a `bandpowers.npz` file on disk, which contains noise residual bandpowers that can be used to scale the noise component of the simulated data.  In `xfaster_run`, this option is called `qb_file_data`.  NB: a similar option, `qb_file_sim`, can be passed to `get_masked_sims()` to instead apply the residual correction to the noise ensemble that goes into the covariance model (e.g. to test for bias or in single-map mode where fitting for noise residuals doesn't work).\n",
    "* `template_alpha_sim`: A dictionary similar to `template_alpha` above that handles the _addition_ of foreground templates to the simulated dataset.  In `xfaster_run`, this dictionary is constructed using the arguments `template_alpha_sim` (a list of floats) and `template_alpha_tags_sim` (a list of map tags for each float).\n",
    "* `save_sim`: If True, the constructed simulation is stored to disk to avoid rebuilding it later.  The filename is constructed as `data_<...>_xcorr.npz` where a set of tags is built from the components that are included in the simulation.  The output `bandpowers.npz` file corresponding to each such simulation includes the same set of tags in the filename.  This file naming scheme allows running multiple simulations in parallel without rerunning intermediate steps or creating IO conflicts on disk.  In `xfaster_run`, this option is called `save_sim_data`.\n",
    " \n",
    "For the example case, we won't use any of these options. They can be super useful for forming expectations for your data outputs, though!"
   ]
  },
  {
   "cell_type": "markdown",
   "metadata": {},
   "source": [
    "### get_bandpowers"
   ]
  },
  {
   "cell_type": "markdown",
   "metadata": {},
   "source": [
    "Now we put it all together!  The function [get_bandpowers()](../api.rst#xfaster.xfaster_class.XFaster.get_bandpowers) works just like `get_transfer`, with the transfer function terms no longer set to unity, and instead constructed from the $q_b$s computed by `get_transfer`.\n",
    "\n",
    "#### Constructing the model spectrum\n",
    "\n",
    "The first step is to construct the $\\tilde{\\mathcal{C}}_{b\\ell}$'s including all of the additional components in the model. This is done with [bin_cl_template()](../api.rst#xfaster.xfaster_class.XFaster.bin_cl_template)."
   ]
  },
  {
   "cell_type": "code",
   "execution_count": null,
   "metadata": {},
   "outputs": [],
   "source": [
    "cbl = X.bin_cl_template(map_tag=None, transfer=False, use_precalc=False)"
   ]
  },
  {
   "cell_type": "markdown",
   "metadata": {},
   "source": [
    "Let's plot up each set of components individually.  First, the CMB component, which should look familiar.  Each color represents the $\\tilde{\\mathcal{C}}_{b\\ell}$ for a single bin.  The black lines show the total shape of each component in $\\ell$ if the $q_b$ applied to each bin is set to 1 (ie, our signal model is perfectly correct).  This is what we call the *model spectrum* that we are fitting to.  Notice that the EE and BB mixing terms have very broad bins and are very low amplitude.  This is due to the shape of the $_{-}K_{\\ell\\ell^\\prime}$ kernel as a function of $\\ell$.  These shapes will look different for each map cross, due to differences in each transfer function and beam."
   ]
  },
  {
   "cell_type": "code",
   "execution_count": null,
   "metadata": {},
   "outputs": [],
   "source": [
    "fig, axs = plt.subplots(2, 4, figsize=(14,7), sharex=True)\n",
    "axs = axs.ravel()\n",
    "ell = np.arange(501)\n",
    "ellfac = ell * (ell + 1) / 2.0 / np.pi\n",
    "comps = ['cmb_tt', 'cmb_te', 'cmb_ee', 'cmb_ee_mix', 'cmb_eb', 'cmb_tb', 'cmb_bb', 'cmb_bb_mix']\n",
    "for ax, comp in zip(axs, comps):\n",
    "    ax.set_title('150 x 150 {}'.format(comp))\n",
    "    cbl1 = cbl[comp]['150:150']\n",
    "    d = cbl1.sum(axis=0)\n",
    "    ax.plot(d * ellfac, 'k')\n",
    "    for d in cbl1:\n",
    "        ax.plot(d * ellfac)\n",
    "for i in [0,4]:\n",
    "    axs[i].set_ylabel('$D_\\ell$')\n",
    "for i in range(4,8):\n",
    "    axs[i].set_xlabel('$\\ell$')\n",
    "plt.tight_layout()"
   ]
  },
  {
   "cell_type": "markdown",
   "metadata": {},
   "source": [
    "The next model component that we include accounts for residual noise in the auto-spectra.  These $\\tilde{\\mathcal{C}}_{b\\ell}$ terms do not include any transfer functions, beams or mode mixing kernels.  They are derived from the *simulated* noise spectra $\\tilde{N}_\\ell$.  These terms act as corrections to the noise model by adjusting the auto-spectrum noise components to agree with the cross terms.\n",
    "\n",
    "For the example, we fit only for the EE and BB components, and we require them to be the same.  That is, each $q_b^{res,EEBB}$ applies to both $\\tilde{\\mathcal{C}}_{b\\ell}^{EE}$ and $\\tilde{\\mathcal{C}}_{b\\ell}^{BB}$ here. \n",
    "\n",
    "The residual signal model is thus:\n",
    "\n",
    "\\begin{equation}\n",
    "\\tilde{\\mathbf{S}}_\\ell^{res,ij} = \\delta_{ij}\\,\n",
    "\\begin{bmatrix}\n",
    "0 & 0 & 0 \\\\ \n",
    "0 & \\sum_b q_b^{EEBB} \\tilde{\\mathcal{C}}_{b\\ell}^{EE} & 0 \\\\ \n",
    "0 & 0 & \\sum_b q_b^{EEBB} \\tilde{\\mathcal{C}}_{b\\ell}^{BB} \\\\ \n",
    "\\end{bmatrix}_{\\,res,ij}\n",
    "\\label{eq:signal_res}\n",
    "\\end{equation}\n",
    "\n",
    "and the derivatives are\n",
    "\n",
    "\\begin{equation}\n",
    "\\frac{\\partial \\tilde{\\mathbf{S}}_\\ell}{\\partial q_b^{res,ij,EEBB}} = \\delta_{ij}\\,\n",
    "\\begin{bmatrix}\n",
    "0 & 0 & 0 \\\\ \n",
    "0 & \\tilde{\\mathcal{C}}_{b\\ell}^{EE} & 0 \\\\ \n",
    "0 & 0 & \\tilde{\\mathcal{C}}_{b\\ell}^{BB} \\\\ \n",
    "\\end{bmatrix}_{\\,res,ij}\n",
    "\\label{eq:signal_res_deriv}\n",
    "\\end{equation}"
   ]
  },
  {
   "cell_type": "code",
   "execution_count": null,
   "metadata": {},
   "outputs": [],
   "source": [
    "fig, axs = plt.subplots(1, 2, sharex=True, figsize=(7,3.5))\n",
    "axs = axs.ravel()\n",
    "ell = np.arange(501)\n",
    "ellfac = ell * (ell + 1) / 2.0 / np.pi\n",
    "comps = ['res_ee', 'res_bb']\n",
    "for ax, comp in zip(axs, comps):\n",
    "    ax.set_title('150 x 150 {}'.format(comp))\n",
    "    cbl1 = cbl[comp]['150:150']\n",
    "    d = cbl1.sum(axis=0)\n",
    "    ax.plot(d * ellfac, 'k')\n",
    "    for d in cbl1:\n",
    "        ax.plot(d * ellfac)\n",
    "for i in [0]:\n",
    "    axs[i].set_ylabel('$D_\\ell$')\n",
    "for i in range(2):\n",
    "    axs[i].set_xlabel('$\\ell$')\n",
    "plt.tight_layout()"
   ]
  },
  {
   "cell_type": "markdown",
   "metadata": {},
   "source": [
    "Next we add our actual noise simulations to the model.  The residual noise terms discussed above are designed to account for inaccuracies in this model. For both the fiducial noise model and the noise residuals, we assume 0 average noise in cross-spectra, and so only add them to the auto-terms of the model.\n",
    "\n",
    "We often find that the Fisher iterations have trouble converging due to numerical errors that cause the covariance to become singular. To prevent this from happening, we also include a term we call \"conditioning noise\" along the TT/EE/BB diagonals as well.  The conditioning noise is modeled as constant in $\\ell$, where the EE and BB diagonals are set to be `cond_noise` and TT is set to be 10*`cond_noise`. The typical conditioning noise is very small (1e-5 or so), and it is automatically adjusted to be the lowest level possible while still having the algorithm converge. In the final Fisher iteration, the conditioning noise is dropped.\n",
    "\n",
    "To plot up both of these model components, along with all of the terms discussed above, let's call an internal function that computes the model spectrum for us, given the $\\tilde{\\mathcal{C}}_{b\\ell}$ terms and some model parameters $q_b$: [get_model_spectra()](../api.rst#xfaster.xfaster_class.XFaster.get_model_spectra)."
   ]
  },
  {
   "cell_type": "code",
   "execution_count": null,
   "metadata": {},
   "outputs": [],
   "source": [
    "from collections import OrderedDict\n",
    "# construct a dummy qb array to compute input model\n",
    "qb = OrderedDict([(k, np.ones(len(v))) for k, v in X.bin_def.items()])\n",
    "cls_model = X.get_model_spectra(qb, cbl, cls_noise=X.cls_noise, cond_noise=1e-5)\n",
    "\n",
    "fig, axs = plt.subplots(2, 3, figsize=(11,7))\n",
    "axs = axs.ravel()\n",
    "ell = np.arange(501)\n",
    "ellfac = ell * (ell + 1) / 2.0 / np.pi\n",
    "xname = '150:150'\n",
    "for comp in ['cmb', 'noise', 'res', 'cond', 'total']:\n",
    "    for ax, spec in zip(axs, ['tt', 'ee', 'bb', 'te', 'eb', 'tb']):\n",
    "        stag = '{}_{}'.format(comp, spec)\n",
    "        if stag not in cls_model:\n",
    "            ax.plot(0, 0, label=comp)\n",
    "            continue\n",
    "        if comp in ['res', 'total']:\n",
    "            ax.plot(ellfac * cls_model[stag][xname], label=comp, linestyle='--')\n",
    "        else:\n",
    "            ax.plot(ellfac * cls_model[stag][xname], label=comp)\n",
    "        ax.set_title('150 x 150 {}'.format(spec))\n",
    "        if spec in ['ee', 'bb']:\n",
    "            ax.set_ylim(-0.01, 0.175)\n",
    "axs[0].legend()\n",
    "for i in [0,3]:\n",
    "    axs[i].set_ylabel('$D_\\ell$')\n",
    "for i in range(3,6):\n",
    "    axs[i].set_xlabel('$\\ell$')\n",
    "plt.tight_layout()"
   ]
  },
  {
   "cell_type": "code",
   "execution_count": null,
   "metadata": {},
   "outputs": [],
   "source": [
    "fig, axs = plt.subplots(2, 3, figsize=(11,7))\n",
    "axs = axs.ravel()\n",
    "ell = np.arange(501)\n",
    "ellfac = ell * (ell + 1) / 2.0 / np.pi\n",
    "xname = '150:95'\n",
    "for comp in ['cmb', 'noise', 'res', 'cond', 'total']:\n",
    "    for ax, spec in zip(axs, ['tt', 'ee', 'bb', 'te', 'eb', 'tb']):\n",
    "        stag = '{}_{}'.format(comp, spec)\n",
    "        if stag not in cls_model or xname not in cls_model[stag]:\n",
    "            ax.plot(0, 0, label=comp)\n",
    "            continue\n",
    "        ax.plot(ellfac * cls_model[stag][xname], label=comp)\n",
    "        ax.set_title('150 x 95 {}'.format(spec))\n",
    "axs[0].legend()\n",
    "for i in [0,3]:\n",
    "    axs[i].set_ylabel('$D_\\ell$')\n",
    "for i in range(3,6):\n",
    "    axs[i].set_xlabel('$\\ell$')\n",
    "plt.tight_layout()"
   ]
  },
  {
   "cell_type": "markdown",
   "metadata": {},
   "source": [
    "Note that neither conditioning noise nor residual terms are present in the cross-spectra."
   ]
  },
  {
   "cell_type": "markdown",
   "metadata": {},
   "source": [
    "#### Computing the Fisher matrix\n",
    "\n",
    "Ok! Now that we have all the pieces in place, all that's left is to do some matrix math and iterate over the equations for [q_b](https://annegambrel.github.io/xfaster/algorithm.html#equation-qb) and the [Fisher matrix]([qb](https://annegambrel.github.io/xfaster/algorithm.html#equation-qb) until the results converge.  The two equations are constructed in the function [fisher_calc()](../api.rst#xfaster.xfaster_class.XFaster.fisher_calc), which is called iteratively by [fisher_iterate()](../api.rst#xfaster.xfaster_class.XFaster.fisher_iterate) until convergence is reached.\n",
    "\n",
    "In order to make all the quantities we've computed look like matrices, we have two utility functions, [dict_to_dmat()](../api.rst#xfaster.parse_tools.dict_to_dmat) and [dict_to_dsdqb_mat()](../api.rst#xfaster.parse_tools.dict_to_dsdqb_mat), that convert the dictionaries `Dmat1` (corresponding to $\\mathbf{\\tilde{C}}_\\ell$ in the equations) and `dSdqb_mat1_freq` ($\\partial \\mathbf{\\tilde{S}}_\\ell / \\partial q_b$) into matrices.\n",
    "\n",
    "The `Dmat1` matrix has shape `(3 * num_maps, 3 * num_maps, lmax + 1)` and contains the `total` model terms for each map cross spectrum, ordered as [shown here](https://annegambrel.github.io/xfaster/algorithm.html#equation-dell).  The `dSdqb_mat1_freq` matrix has shape `(3 * num_maps, 3 * num_maps, nbins, lmax + 1)` and includes the CMB, residuals and frequency-corrected foreground components for all the crosses. We then compute the quantity\n",
    "\n",
    "\\begin{equation}\n",
    "\\mathbf{\\tilde{C}}^{-1} \\frac{\\partial \\mathbf{\\tilde{S}}}{\\partial q_b} \\mathbf{\\tilde{C}}^{-1}\n",
    "\\end{equation}\n",
    "\n",
    "using the following code:\n",
    "\n",
    "```python\n",
    "Dinv = np.linalg.inv(Dmat1.swapaxes(0, -1)).swapaxes(0, -1)\n",
    "eye = np.eye(len(gmat))\n",
    "mat1 = np.einsum('ij...,jk...->ik...', eye, Dinv)\n",
    "mat2 = np.einsum('klm...,ln...->knm...', dSdqb_mat1_freq, Dinv)\n",
    "mat = np.einsum('ik...,knm...->inm...', mat1, mat2)\n",
    "```\n",
    "\n",
    "The first line computes the inverse of $D$, ell-by-ell along the first two dimensions.  The next two lines are necessary due to some quirk of memory access in python; this is just multiplying the first two dimensions of `Dmat1` by the identity matrix.  The last two lines do the matrix multiplication along the first two dimensions of each of the matrices.\n",
    "\n",
    "Now, we apply the $\\mathbf{g}_\\ell$ mode-counting factor, and at the same time take the trace and sum over ell, computing everything needed for $q_b$ except $\\Sigma_b \\mathcal{F}_{b b^{\\prime}}$:\n",
    "```python\n",
    "qb_vec = np.einsum(\"iil,ijkl,jil->k\", gmat, mat, Dmat_obs) / 2.0\n",
    "```\n",
    "The Fisher matrix is:\n",
    "```python\n",
    "fisher = np.einsum(\"iil,ijkl,jiml->km\", gmat, mat, dSdqb_mat1_freq) / 2\n",
    "```\n",
    "\n",
    "Finally, we get our updated estimate of $q_b$ and its covaraince, the inverse Fisher matrix, and then convert the former array into a readable dictionary:\n",
    "```python\n",
    "qb_vec = np.linalg.solve(fisher, qb_vec)\n",
    "inv_fish = np.linalg.solve(fisher, np.eye(len(qb_vec)))\n",
    "qb_vec = pt.arr_to_dict(qb_vec, qb)\n",
    "```\n",
    "\n",
    "With each iteration, we compare the new `qb_vec` quantity to the previous one, until the maximum fractional change in any element of the array is less than the convergence criterion (0.005 is typical)."
   ]
  },
  {
   "cell_type": "markdown",
   "metadata": {},
   "source": [
    "#### Constructing final bandpowers\n",
    "\n",
    "To construct bandpowers, we need to convert the $q_b$ parameters to spectrum bandpowers. The function that handles this is [do_qb2cb()](../api.rst#xfaster.xfaster_class.XFaster.do_qb2cb) This is done by first constructing window functions for each $q_b$ parameter (using [fisher_calc()](../api.rst#xfaster.xfaster_class.XFaster.fisher_calc) with the option `windows=True`), then using that to build a matrix that rotates $q_b$ into bandpowers.  For this example, the quantity we want in the end should be in units of $\\mathcal{D}_\\ell = \\ell (\\ell + 1) C_\\ell / 2\\pi$. You can also return bandpowers in units of $C_\\ell$ using `return_cls=True`, which will change the rotation matrix.  Explicitly, we have for the $\\mathcal{D}_b$ bandpowers:\n",
    "\n",
    "\\begin{equation}\n",
    "\\mathcal{D}^{XY}_b = \\sum_B q^{XY}_B \\frac{\\partial\\langle \\mathcal{D}^{XY}_b\\rangle}{\\partial q^{XY}_B} =\n",
    "\\sum_B q^{XY}_B \\frac{\\sum_\\ell \\mathcal{N}_\\ell W^{XY(q)}_{b\\ell} \\chi^{XY}_{B \\ell} \\mathcal{D}^{XY(S)}_\\ell} {\\sum_\\ell \\mathcal{N}_\\ell W^{XY(q)}_{b\\ell} }\\,,\n",
    "\\end{equation}\n",
    "\n",
    "where the normalization function is\n",
    "\n",
    "\\begin{equation}\n",
    "\\mathcal{N}_\\ell = \\frac{1}{2}\\frac{(2\\ell + 1)}{\\ell (\\ell + 1)}\\,,\n",
    "\\end{equation}\n",
    "\n",
    "and the matrix of derivatives is block-diagonal in the spectrum component $XY$. Similarly, the errors on each bandpower are:\n",
    "\n",
    "\\begin{equation}\n",
    "\\Delta\\mathcal{D}_b = \\left[\\sum_{BB^\\prime} \\mathcal{F}^{-1}_{BB^\\prime} \\frac{\\partial\\langle \\mathcal{D}_b\\rangle}{\\partial q_B} \\frac{\\partial\\langle \\mathcal{D}_{b}\\rangle}{\\partial q_{B^\\prime}}\\right]^{1/2}\\,,\n",
    "\\end{equation}\n",
    "\n",
    "and the window functions for each $\\mathcal{D}_b$ are:\n",
    "\n",
    "\\begin{equation}\n",
    "W_{b\\ell}^{XY(\\mathcal{D})} = \\sum_B W_{B\\ell}^{XY(q)} \\frac{\\partial\\langle \\mathcal{D}^{XY}_b\\rangle}{\\partial q^{XY}_B} \\,,\n",
    "\\end{equation}\n",
    "\n",
    "with normalization $\\sum_\\ell \\mathcal{N}_\\ell W_{b\\ell}^{(\\mathcal{D})} = 1$.  The bandpowers, errors, $q_b$ window functions and bandpower window functions are all stored in the bandpowers output file.  More details on the bandpower window functions can be found in Section 2.5 of the [XFaster paper](https://arxiv.org/abs/2104.01172)."
   ]
  },
  {
   "cell_type": "markdown",
   "metadata": {},
   "source": [
    "#### Looking at results"
   ]
  },
  {
   "cell_type": "markdown",
   "metadata": {},
   "source": [
    "Now we'll just run the function that wraps up all these internal functions, [get_bandpowers()](../api.rst#xfaster.xfaster_class.XFaster.get_bandpowers)."
   ]
  },
  {
   "cell_type": "code",
   "execution_count": null,
   "metadata": {},
   "outputs": [],
   "source": [
    "bp = X.get_bandpowers(converge_criteria=0.005, iter_max=200, save_iters=True, cond_noise=1e-5, cond_criteria=5e3)"
   ]
  },
  {
   "cell_type": "markdown",
   "metadata": {},
   "source": [
    "In the plot below, we'll plot up the maximum fractional change in $q_b$ with iteration. This information is printed in the logs, but it's helpful to visualize on a plot. You can see it bounce around early on before settling down and ultimately stopping once it gets to the desginated criterion."
   ]
  },
  {
   "cell_type": "code",
   "execution_count": null,
   "metadata": {},
   "outputs": [],
   "source": [
    "import glob\n",
    "iters = sorted(glob.glob('../../example/outputs_example/95x150/bandpowers_iter*'))\n",
    "### Figure for seeing how convergence looks in fqb\n",
    "fig_fqb, ax_fqb = plt.subplots()\n",
    "ax_fqb.axhline(0.005, label='convergence criterion', color='C1')\n",
    "ax_fqb.set_title('Max fractional change in qb vs iter')\n",
    "ax_fqb.set_ylabel('Maximum absolute fqb')\n",
    "ax_fqb.set_xlabel('Iteration')\n",
    "fqb = np.zeros(len(iters))\n",
    "for i, bp0 in enumerate(iters):\n",
    "    b = xf.load_and_parse(bp0)\n",
    "    fqb[i] = np.max(np.abs(b['fqb']))\n",
    "ax_fqb.plot(fqb, marker='o')\n",
    "ax_fqb.legend()\n",
    "ax_fqb.set_yscale('log')"
   ]
  },
  {
   "cell_type": "markdown",
   "metadata": {},
   "source": [
    "Now let's see how the total model (summing up the $q_b\\mathcal{C}_{b\\ell}$ terms for every component) to see how it converges to fit the data. Within a few iterations, it's quite close."
   ]
  },
  {
   "cell_type": "code",
   "execution_count": null,
   "metadata": {},
   "outputs": [],
   "source": [
    "### Figure for looking at how sum(qbCbl) changes with iteration to match data\n",
    "figtmp = plt.figure()\n",
    "tmpplot = plt.imshow(np.zeros((2,2)), cmap=plt.cm.get_cmap('viridis'),vmin=0, vmax=len(iters))\n",
    "plt.close(figtmp)\n",
    "fig_dat, ax_dat = plt.subplots(2,3, figsize=(15,10))\n",
    "ax_dat = ax_dat.flatten()\n",
    "specs = ['tt', 'ee', 'bb', 'te', 'tb', 'eb']\n",
    "colors = plt.cm.get_cmap('viridis', len(iters)).colors\n",
    "for s, spec in enumerate(specs):\n",
    "    ax_dat[s].set_title(spec)\n",
    "for i, bp0 in enumerate(iters):\n",
    "    b = xf.load_and_parse(bp0)\n",
    "    for s, spec in enumerate(specs):\n",
    "        if i == 0:\n",
    "            # data cls don't change with iter- plot once.\n",
    "            ax_dat[s].plot(b['cls_obs'][spec]['150:95'] * lfac, color='gray', label='data')\n",
    "        ax_dat[s].plot(b['cls_model']['total_'+spec]['150:95'] * lfac, color=colors[i])\n",
    "for i in [0, 3]:\n",
    "    ax_dat[i].set_ylabel(r'$D_\\ell$')\n",
    "for i in range(3,5):\n",
    "    ax_dat[i].set_xlabel(r'$\\ell$')\n",
    "ax_dat[0].legend()\n",
    "fig_dat.colorbar(tmpplot, label='Iteration', ax=ax_dat.ravel().tolist(), \n",
    "                 orientation='horizontal', shrink=0.5)\n",
    "\n",
    "fig_dat.suptitle(r'95$\\times$150 GHz total power fit')"
   ]
  },
  {
   "cell_type": "markdown",
   "metadata": {},
   "source": [
    "Now let's look at just the $q_b$ values for each of the different component and see how they converge as a function of iteration and bin. The lowest bins tend to have the biggest moves, but for all components, everything gets close to its final value within a handful of iterations."
   ]
  },
  {
   "cell_type": "code",
   "execution_count": null,
   "metadata": {},
   "outputs": [],
   "source": [
    "### Figure for looking at how qb for each bandpower changes with iteration\n",
    "figtmp = plt.figure()\n",
    "tmpplot = plt.imshow(np.zeros((2,2)), cmap=plt.cm.get_cmap('viridis'),vmin=0, vmax=len(iters))\n",
    "plt.close(figtmp)\n",
    "specs = ['tt', 'ee', 'bb', 'te', 'tb', 'eb']\n",
    "colors = plt.cm.get_cmap('viridis', len(iters)).colors\n",
    "scatter = 1. / 50.\n",
    "for comp in ['cmb']:\n",
    "    fig_dat, ax_dat = plt.subplots(3,2, figsize=(20,15))\n",
    "    fig_dat.suptitle(comp+r' $q_b$ vs. iteration')\n",
    "    ax_dat = ax_dat.flatten()\n",
    "    for s, spec in enumerate(specs):\n",
    "        ax_dat[s].set_title(spec)\n",
    "        ax_dat[s].axhline(1, color='gray', alpha=0.7)\n",
    "    for i, bp0 in enumerate(iters):\n",
    "        b = xf.load_and_parse(bp0)\n",
    "        for s, spec in enumerate(specs):\n",
    "            ax_dat[s].scatter(np.arange(20) + scatter * i, \n",
    "                              b['qb'][comp+'_'+spec], color=colors[i], s=4)\n",
    "    for i in [0, 2, 4]:\n",
    "        ax_dat[i].set_ylabel(r'$q_b$')\n",
    "    for i in range(4,5):\n",
    "        ax_dat[i].set_xlabel('bin')\n",
    "\n",
    "    plt.subplots_adjust(wspace=0.05, hspace=0.01)\n",
    "    fig_dat.colorbar(tmpplot, label='Iteration', ax=ax_dat.ravel().tolist(), \n",
    "                     orientation='horizontal', shrink=0.5)\n"
   ]
  },
  {
   "cell_type": "markdown",
   "metadata": {},
   "source": [
    "Now we'll look at the noise residuals that were fit. In the script where we make the example maps, we made the \"data\" maps have 15% less noise in them than the those used for the noise model. So, we should expect the total noise, $(1+n_b)\\left<N\\right>$, to be $0.85^2\\left<N\\right>$, where the square comes because we're fitting in the power spectrum. So, $n_b$s should converge to about -0.28. "
   ]
  },
  {
   "cell_type": "code",
   "execution_count": null,
   "metadata": {},
   "outputs": [],
   "source": [
    "# Now plot residuals\n",
    "fig_dat, ax_dat = plt.subplots(1,2, figsize=(10,8))\n",
    "fig_dat.suptitle(r'res $q_b$ vs. iteration')\n",
    "ax_dat = ax_dat.flatten()\n",
    "maps = [x for x in bp['qb'] if 'res' in x]\n",
    "for s, m0 in enumerate(maps):\n",
    "    ax_dat[s].set_title(m0)\n",
    "    ax_dat[s].axhline(0, color='gray', alpha=0.7)\n",
    "    ax_dat[s].set_ylim(-2,2)\n",
    "for i, bp0 in enumerate(iters):\n",
    "    b = xf.load_and_parse(bp0)\n",
    "    for s, m0 in enumerate(maps):\n",
    "        ax_dat[s].scatter(np.arange(5) + scatter * i, \n",
    "                          b['qb'][m0], color=colors[i], s=4)\n",
    "for i in [0]:\n",
    "    ax_dat[i].set_ylabel(r'$q_b$')\n",
    "for i in range(2):\n",
    "    ax_dat[i].set_xlabel('bin')\n",
    "\n",
    "plt.subplots_adjust(wspace=0.05, hspace=0.01)\n",
    "fig_dat.colorbar(tmpplot, label='Iteration', ax=ax_dat.ravel().tolist(), \n",
    "                 orientation='horizontal', shrink=0.5)"
   ]
  },
  {
   "cell_type": "markdown",
   "metadata": {},
   "source": [
    "Now that everything has converged, let's plot up what the final bandpowers and error bars look like. XFaster saves the binned bandpowers as $D_\\ell$s by default, though they are labeled `cb`. The error bars are in `dcb`, and those are also computed without sample variance in `dcb_nosampvar`. Covariance is in `cov`, and it also has a no sample variance version, `cov_nosampvar`.\n",
    "\n",
    "To calculate error bars and covariances without sample variance, XFaster just does one final calculation of the Fisher matrix (after everything has converged), with all the $q_b$s set to a very small number, thereby nulling out the signal. The error bars and covariance without sample variance come from that Fisher matrix."
   ]
  },
  {
   "cell_type": "code",
   "execution_count": null,
   "metadata": {},
   "outputs": [],
   "source": [
    "for comp in ['cmb']:\n",
    "    fig, ax = plt.subplots(3,2, figsize=(20,15))\n",
    "    ax = ax.flatten()\n",
    "    fig.suptitle('{} final estimated bandpowers'.format(comp))\n",
    "    for s, spec in enumerate(specs):\n",
    "        sn = '{}_{}'.format(comp, spec)\n",
    "        ax[s].set_title(spec)\n",
    "        ax[s].plot(lfac * signal_shape[sn][:501], 'k-', label='Model')     \n",
    "        ax[s].errorbar(bp['ellb'][sn], bp['cb'][sn], bp['dcb'][sn], label='sampvar') \n",
    "        ax[s].errorbar(bp['ellb'][sn]+2, bp['cb'][sn], bp['dcb_nosampvar'][sn], label='no sampvar')\n",
    "    ax[0].legend()\n",
    "    for i in [0, 2, 4]:\n",
    "        ax[i].set_ylabel(r'$D_\\ell$')\n",
    "    for i in [4,5]:\n",
    "        ax[i].set_xlabel(r'$\\ell$')"
   ]
  },
  {
   "cell_type": "markdown",
   "metadata": {},
   "source": [
    "The error bars are just the diagonal of the covariance matrix. Let's look at the covariance matrix with and without sample variance."
   ]
  },
  {
   "cell_type": "code",
   "execution_count": null,
   "metadata": {},
   "outputs": [],
   "source": [
    "from matplotlib.colors import LogNorm\n",
    "norm = LogNorm(vmin=10, vmax=1e4)\n",
    "fig, ax = plt.subplots(1, 2, figsize=(15,10))\n",
    "fig.suptitle('Covariance')\n",
    "p = ax[0].imshow(np.abs(bp['cov']), norm=norm)\n",
    "ax[0].set_title('With sample variance')\n",
    "ax[1].imshow(np.abs(bp['cov_nosampvar']), norm=norm)\n",
    "fig_dat.colorbar(p, label='Covariance', ax=ax.ravel().tolist(), \n",
    "                 orientation='horizontal', shrink=0.5)\n",
    "ax[1].set_title('Without sample variance')"
   ]
  },
  {
   "cell_type": "markdown",
   "metadata": {},
   "source": [
    "This is a 120 x 120 bin matrix, with each of the 20 CMB bins for each spectrum in order (TT, EE, BB, TE, EB, TB)."
   ]
  },
  {
   "cell_type": "markdown",
   "metadata": {},
   "source": [
    "### get_likelihood"
   ]
  },
  {
   "cell_type": "markdown",
   "metadata": {},
   "source": [
    "Now we can compute parameter likelihoods with [get_likelihood()](../api.rst#xfaster.xfaster_class.XFaster.get_likelihood). All of the things we've constructed so far are used, except instead of parameterizing the model with $q_b$ bandpower deviations, we set those to 1, and then make the model a function of cosmological parameters. For the example, we will just use $r$ as our parameter. We then compute the likelihood for the data for each step in a Monte Carlo sampler, where we just vary $r$. For this example, since we're only varying one paramter, we'll do a brute force search: "
   ]
  },
  {
   "cell_type": "code",
   "execution_count": null,
   "metadata": {},
   "outputs": [],
   "source": [
    "loglike = X.get_likelihood(qb=bp['qb'], inv_fish=bp['inv_fish'], mcmc=False)"
   ]
  },
  {
   "cell_type": "code",
   "execution_count": null,
   "metadata": {},
   "outputs": [],
   "source": [
    "plt.plot(loglike[0], np.exp(loglike[1]-loglike[1].max()))\n",
    "plt.ylabel('Likelihood')\n",
    "plt.xlabel(r'$r$')"
   ]
  },
  {
   "cell_type": "markdown",
   "metadata": {},
   "source": [
    "We can see that we recover something pretty close to 1, our input $r$ value for the example. If we ran this for many signal+noise sims, we should get precisely 1 in the average. \n",
    "\n",
    "If you instead are using mcmc=True, the likelihoods file written to disk will have a field called \"samples\". Histogramming that up, or using a program like `getdist`, especially helpful for multiple parameters, will give you the posteriors for your various parameters.\n",
    "\n",
    "The likelihoods function sets the CMB qb values to 1 and all others (esp., residuals) to their maximum likelihood values. To instead include these parameters in your fit, you set the `prior` arguments. So:\n",
    "\n",
    "* `r_prior`: set to [0, 'inf'] to inclue $r$ in the fit (or ['-inf', 'inf'] to impose no physical prior)\n",
    "* `alpha_prior`: same as `r_prior`-- set to None to not fit for alpha template scalings.\n",
    "* `res_prior`: same as previous-- will vary all $n_b$ parameters as part of the model\n",
    "* `beam_prior`: this is different! To account for beam uncertainty, set this to [0, 1], where the first parameter is the Gaussian mean, and the second is the number of standard deviations to use as the width. Here, you must have set the `beam_error_product` in your config file to a dictionary containing the one-sigma error on the beam shape per ell, and then that envelope is varied according to a Gaussian with each step to marginalize over the beam uncertainty."
   ]
  },
  {
   "cell_type": "markdown",
   "metadata": {},
   "source": [
    "That wraps up the example!"
   ]
  }
 ],
 "metadata": {
  "kernelspec": {
   "display_name": "Python 3",
   "language": "python",
   "name": "python3"
  },
  "language_info": {
   "codemirror_mode": {
    "name": "ipython",
    "version": 3
   },
   "file_extension": ".py",
   "mimetype": "text/x-python",
   "name": "python",
   "nbconvert_exporter": "python",
   "pygments_lexer": "ipython3",
   "version": "3.9.1"
  },
  "toc": {
   "base_numbering": 1,
   "nav_menu": {},
   "number_sections": true,
   "sideBar": true,
   "skip_h1_title": true,
   "title_cell": "Table of Contents",
   "title_sidebar": "Contents",
   "toc_cell": false,
   "toc_position": {
    "height": "calc(100% - 180px)",
    "left": "10px",
    "top": "150px",
    "width": "239.35px"
   },
   "toc_section_display": true,
   "toc_window_display": false
  }
 },
 "nbformat": 4,
 "nbformat_minor": 2
}<|MERGE_RESOLUTION|>--- conflicted
+++ resolved
@@ -422,11 +422,7 @@
     "\n",
     "Another option you might wish to use is `weighted_bins`, which changes the default $\\chi_b(\\ell)$ binning operator from a tophat to one that weights by $\\ell(\\ell+1)$.\n",
     "\n",
-<<<<<<< HEAD
-    "To enable fitting for a foreground component in the harmonic domain, set `foreground_fit=True`, and use the corresponding `bin_width_fg` to set the bin width for the foreground amplitude bins.  Optionally, also set `beta_fit=True` to enable fitting for a frequency spectral index component for the foreground amplitude; otherwise, the frequency dependence is assumed to follow a single component dust model as defined in [scale_dust()](../api.rst#xfaster.spec_tools.scale_dust).  If `foreground_fit` is True, use the `foreground_type` and `foreground_transfer_type` file options to enable the use of a particular foreground signal model and computation of a separate transfer function for the foreground component.  If the file options are not set, the foreground model is assumed to be a simple power law model, as defined in [dust_model()](../api.rst#xfaster.spec_tools.dust_model), with the same transfer function as the CMB component."
-=======
-    "To enable fitting for a foreground component in the harmonic domain, set `foreground_fit=True`, and use the corresponding `bin_width_fg` to set the bin width for the foreground amplitude bins, and set `lmin_fg` and `lmax_fg` to optionally limit the bandwidth over which foregrounds are to be fit.  Optionally, also set `beta_fit=True` to enable fitting for a frequency spectral index component for the foreground amplitude; otherwise, the frequency dependence is assumed to follow a single component dust model as defined in [scale_dust()](../api.rst#xfaster.spec_tools.scale_dust).  If `foreground_fit` is True, the foreground model is assumed to be a simple power law model, as defined in [dust_model()](../api.rst#xfaster.spec_tools.dust_model), with the same transfer function as the CMB component."
->>>>>>> 4346407c
+    "To enable fitting for a foreground component in the harmonic domain, set `foreground_fit=True`, and use the corresponding `bin_width_fg` to set the bin width for the foreground amplitude bins, and set `lmin_fg` and `lmax_fg` to optionally limit the bandwidth over which foregrounds are to be fit.  Optionally, also set `beta_fit=True` to enable fitting for a frequency spectral index component for the foreground amplitude; otherwise, the frequency dependence is assumed to follow a single component dust model as defined in [scale_dust()](../api.rst#xfaster.spec_tools.scale_dust).  If `foreground_fit` is True, use the `foreground_type` and `foreground_transfer_type` file options to enable the use of a particular foreground signal model and computation of a separate transfer function for the foreground component.  If the file options are not set, the foreground model is assumed to be a simple power law model, as defined in [dust_model()](../api.rst#xfaster.spec_tools.dust_model), with the same transfer function as the CMB component."
    ]
   },
   {
@@ -744,15 +740,9 @@
     "\n",
     "We have $K_{\\ell, \\ell'}$ and $B_{\\ell}$. For the transfer function calculation, we're going to set $F_\\ell$ to 1 so that we measure $q_b$s as the deviation from a uniform transfer function for our simulations. Binning, $\\chi_b$ has been chosen. All that's left is the full sky signal shape, $\\mathcal{C}_{\\ell'}^{XY (S)}$, loaded with [get_signal_shape()](../api.rst#xfaster.xfaster_class.XFaster.get_signal_shape). \n",
     "\n",
-<<<<<<< HEAD
     "For calculating the transfer function, this is just the shape spectrum that went into making our simulations. This spectrum can be specified by setting the [xfaster_run()](../api.rst#xfaster.xfaster_exec.xfaster_run) argument `signal_transfer_spec` or `foreground_transfer_spec` to a file containing the spectrum for the signal or foreground component, respectively. If not provided, the code will look in the maps directory for the signal sims for a file labeled `spec_signal_<signal_type>.dat`, and similarly for foreground sims. The file is expected to look like a CAMB output file, as demonstrated in `make_example_maps.py`, which writes such a file to the proper location in the signal and foreground sims directories.\n",
     "\n",
     "For foreground fitting, this function also applies a frequency-dependent scaling to the input signal shape, using the [scale_dust()](../api.rst#xfaster.spec_tools.scale_dust) function.  The arguments `freq_ref` and `beta_ref` are used to set the reference frequency and spectral index for the scaling function.  Different reference points may be used for the transfer function computation, by setting the arguments `freq_ref_transfer` and `beta_ref_transfer`."
-=======
-    "For calculating the transfer function, this is just the shape spectrum that went into making our simulations. This spectrum can be specified by setting the [xfaster_run()](../api.rst#xfaster.xfaster_exec.xfaster_run) argument `signal_transfer_spec` to a file containing the spectrum for the signal component. If not provided, the code will look in the maps directory for the signal sims for a file labeled `spec_signal_<signal_type>.dat`. The file is expected to look like a CAMB output file, as demonstrated in `make_example_maps.py`, which writes such a file to the proper location in the signal sims directory.\n",
-    "\n",
-    "For foreground fitting, this function also applies a frequency-dependent scaling to the input signal shape, using the [scale_dust()](../api.rst#xfaster.spec_tools.scale_dust) function.  The arguments `freq_ref` and `beta_ref` are used to set the reference frequency and spectral index for the scaling function."
->>>>>>> 4346407c
    ]
   },
   {
@@ -818,19 +808,11 @@
     "```python \n",
     "cbl = self.bin_cl_template(map_tag=m0, transfer=True)\n",
     "```\n",
-<<<<<<< HEAD
     "This uses the signal_shape internally that we calculated earlier, `m0` is the map, which is used to select the beam and kernel, and `transfer=True` sets the $F_\\ell$ term for the CMB component to 1.\n",
     "\n",
     "2. Run [fisher_iterate()](../api.rst#xfaster.xfaster_class.XFaster.fisher_iterate).\n",
     "```python\n",
     "ret = self.fisher_iterate(cbl, m0, transfer_comp=\"cmb\",\n",
-=======
-    "This uses the signal_shape internally that we calculated earlier, `m0` is the map, which is used to select the beam and kernel, and `transfer=True` sets the $F_\\ell$ term to 1.\n",
-    "\n",
-    "2. Run [fisher_iterate()](../api.rst#xfaster.xfaster_class.XFaster.fisher_iterate).\n",
-    "```python\n",
-    "ret = self.fisher_iterate(cbl, m0, transfer=True,\n",
->>>>>>> 4346407c
     "                          iter_max=iter_max, converge_criteria=converge_criteria,\n",
     "                          save_iters=save_iters, ...)\n",
     "```\n",
