--- conflicted
+++ resolved
@@ -441,7 +441,6 @@
         if "ref_freq" in data:
             data["freq_ref"] = data.pop("ref_freq")
 
-<<<<<<< HEAD
         if "foreground_type_sim" in data and "foreground_type" not in data:
             for k in ["type", "root", "files", "root2", "files2"]:
                 data["foreground_" + k] = None
@@ -453,8 +452,6 @@
         if "cls_sim" in data and "cls_fg" not in data:
             data["cls_fg"] = None
 
-=======
->>>>>>> 4346407c
         if "map_files" in data:
             data["map_names"] = np.asarray(
                 [os.path.relpath(f, data["map_root"]) for f in data["map_files"]]
