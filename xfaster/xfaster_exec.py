import os
import sys
import inspect
import subprocess as sp
import numpy as np
import time
import warnings
from . import xfaster_class as xfc
from . import batch_tools as bt
from collections import OrderedDict


__all__ = [
    "xfaster_run",
    "xfaster_parse",
    "xfaster_submit",
    "xfaster_main",
    "XFasterJobGroup",
]


def xfaster_run(
    # common options
    config="config_example.ini",
    output_root=None,
    output_tag=None,
    verbose="notice",
    debug=False,
    checkpoint=None,
    add_log=False,
    # file options
    data_root="all",
    data_subset="full/*0",
    data_root2=None,
    data_subset2=None,
    data_type="raw",
    mask_type="rectangle",
    signal_type="synfast",
    signal_subset="*",
    signal_transfer_type=None,
    signal_type_sim=None,
    noise_type="stationary",
    noise_subset="*",
    noise_type_sim=None,
    foreground_type=None,
    foreground_subset="*",
    foreground_transfer_type=None,
    foreground_type_sim=None,
    template_type=None,
    template_noise_type=None,
    template_type_sim=None,
    reference_type=None,
    # binning options
    lmin=2,
    lmax=500,
    pol=True,
    pol_mask=True,
    tbeb=False,
    bin_width=25,
    weighted_bins=False,
    residual_fit=True,
    bin_width_res=25,
    res_specs=None,
    foreground_fit=False,
    beta_fit=False,
    bin_width_fg=30,
    lmin_fg=None,
    lmax_fg=None,
    # data options
    template_alpha_tags=None,
    template_alpha=None,
    template_alpha_tags_sim=None,
    template_alpha_sim=None,
    ensemble_mean=False,
    ensemble_median=False,
    sim_data=False,
    sim_data_components=["signal", "noise", "foreground"],
    sim_data_r=None,
    qb_file_data=None,
    sim_index_signal=None,
    sim_index_noise=None,
    sim_index_foreground=None,
    sim_index_default=0,
    save_sim_data=False,
    # beam and kernel options
    pixwin=True,
    window_lmax=None,
    apply_gcorr=False,
    reload_gcorr=False,
    gcorr_file=None,
    # spectrum estimation options
    multi_map=True,
    bandpower_tag=None,
    converge_criteria=0.005,
    cond_noise=1e-5,
    cond_criteria=5e3,
    iter_max=200,
    save_iters=False,
    return_cls=False,
    fix_bb_transfer=False,
    fix_fg_transfer=False,
    null_first_cmb=False,
    qb_file_sim=None,
    signal_spec=None,
    signal_transfer_spec=None,
    foreground_spec=None,
<<<<<<< HEAD
    foreground_transfer_spec=None,
=======
>>>>>>> 4346407c
    model_r=None,
    freq_ref=359.7,
    beta_ref=1.54,
    freq_ref_transfer=None,
    beta_ref_transfer=None,
    delta_beta_prior=0.5,
    like_profiles=False,
    like_profile_sigma=3.0,
    like_profile_points=100,
    # likelihood options
    likelihood=False,
    mcmc=True,
    mcmc_walkers=50,
    like_converge_criteria=0.01,
    like_tag=None,
    like_lmin=33,
    like_lmax=250,
    like_r_specs=["EE", "BB"],
    like_template_specs=["EE", "BB", "EB"],
    like_alpha_tags="all",
    alpha_prior=None,
    r_prior=[-np.inf, np.inf],
    res_prior=None,
    like_beam_tags="all",
    beam_prior=None,
):
    """
    Main function for running the XFaster algorithm.

    Arguments
    ---------
    config : str
        Configuration file. If path doesn't exist, assumed
        to be in xfaster/config/<config>
    output_root : str
        Directory in which to store output files
    output_tag : str
        File tag for output files
    verbose : str
        Logging verbosity level.  Can be one of ['critical', 'error', 'warning',
        'notice', 'info', 'debug', all'].
    debug : bool
        Store extra data in output files for debugging.
    checkpoint : str
        If supplied, re-compute all steps of the algorithm from this point
        forward.  Valid checkpoints are {checkpoints}.
    add_log : bool
        If True, write log output to a file instead of to STDOUT.
        The log will be in ``<output_root>/xfaster-<output_tag>.log``.
        This option is useful for logging to file for jobs that
        are run directly (rather than submitted).
    data_root : str
        Root directory where all input files are stored
    data_subset : str
        The subset of the data maps to include from each data split.  Must be a
        glob-parseable string.  Include multiple tags as a comma-delimited
        sequence enclosed in double quotes.
    data_root2 : str
        Path for second set of maps for null test. If set, XFaster performs a
        null test between ``data_root`` and ``data_root2``.
    data_subset2 : str
        The subset of the data maps to include from each data split for the
        second half of a null split.
    data_type : str
        The data type to use
    mask_type : str
        The variant of mask to use
    signal_type : str
        The variant of signal sims to use for the signal component of the
        covariance model.
    signal_subset : str
        The subset of the signal sims to include.  Must be a glob-parseable
        string.
    signal_transfer_type : str
        The variant of signal sims to use for computing the transfer function.
        If not set, defaults to ``signal_type``.
    signal_type_sim : str
        The variant of signal sims to use for sim_index data maps.
        This enables having a different noise sim ensemble to use for
        sim_index run than the ensemble from which the signal is computed.
    noise_type : str
        The variant of noise sims to use for the noise component of the
        covariance model.
    noise_subset : str
        The subset of the noise sims to include.  Must be a glob-parseable
        string.
    noise_type_sim : str
        The variant of noise sims to use for sim_index fake data map.
        This enables having a different noise sim ensemble to use for
        sim_index run than the ensemble from which the noise is computed.
    foreground_type : str
        The variant of foreground sims to use for the foreground component of
        the covariance model.  If not supplied, and ``foreground_fit`` is False,
        no foreground component is included.
    foreground_subset : str
        The subset of the foreground sims to include.  Must be a glob-parseable
        string.
    foreground_transfer_type : string
        The variant of foreground sims to use for the transfer function for a
        foreground component.  If not set, defaults to ``foreground_type``.
    foreground_type_sim : str
        Tag for directory (foreground_<foreground_type_sim>) where foreground
        sims are stored that should be added to the signal and noise sims
        when running in sim_index mode.
    template_type : str
        Tag for directory (templates_<template_type>) containing templates
        (e.g. a foreground model) to be scaled by a scalar value per
        map tag and subtracted from the data. The directory is assumed
        to contain reference1 and reference2 subdirectories, each
        containing one template per map tag.
    template_noise_type : string
        Tag for directory containing template noise sims to be averaged and
        scaled similarly to the templates themselves.  These averaged sims are
        used to debias template cross spectra due to correlations in the way the
        noise ensembles are constructed.  Typically, this would be a noise model
        based on the Planck FFP10 ensemble for each half-mission foreground
        template.
    template_type_sim : string
        Tag for directory containing foreground templates, to be scaled by a
        scalar value per map tag and added to the simulated data.  The directory
        contains one template per map tag.
    reference_type : string
        Tag for directory containing reobserved reference signals, to be
        subtracted from each data map.  The reference signal maps should be two
        datasets with uncorrelated noise, such as Planck half-mission maps.
        This option is used for removing expected signal residuals from null
        tests.
    lmin : int
       Minimum ell at which to start the lowest bin of the output spectra.
    lmax : int
        Maximum ell for which to compute spectra.
    pol : bool
        If True, polarization spectra are computed.
    pol_mask : bool
        If True, a separate mask is applied for Q/U maps.
    tbeb : bool
        If True, compute TB/EB spectra.
    bin_width : int or array_like of 6 ints
        Width of each ell bin for each of the six output spectra
        (TT, EE, BB, TE, EB, TB).  EE/BB bins should be the same
        in order to handle mixing correctly.
    weighted_bins : bool
        If True, use an lfac-weighted binning operator to construct Cbls.
        By default, a flat binning operator is used.
    residual_fit : bool
        If True, include noise residual bins in the estimator.
    bin_width_res : int or array_like of ints
        Width of each residual spectrum bin.  If a scalar, the same width is
        applied to all spectra for all cross spectra.  Otherwise, must be a list
        of up to nspec * nmaps elements, listing bin widths for each of the
        spectra in ``res_specs`` in order, then ordered by map.
    res_specs : list of strings
        Spectra to include in noise residual fitting.  List values can be any of
        the cross spectra TT, EE, BB, TE, EB, TB, or EEBB for fitting EE and BB
        residuals simultaneously.  If not supplied, this defaults to EEBB for
        polarized maps, or TT for unpolarized maps.
    foreground_fit : bool
<<<<<<< HEAD
        Include foreground bandpowers in the estimator.  If ``foreground_type``
        is set, uses the foreground model in the appropriate sims directory, and
        includes a separate transfer function calculation for the foreground
        components of the covariance.  Otherwise, uses a simple power-law model
        with the same transfer function as the main signal component.
=======
        Include foreground residuals in the estimator.
>>>>>>> 4346407c
    beta_fit : bool
        If True, include a fit for ``delta_beta`` in the estimator.  Otherwise,
        only fit for foreground amplitudes.
    bin_width_fg : int or array_like of 6 ints
<<<<<<< HEAD
        Width of each ell bin for each of the six output foreground spectra (TT,
        EE, BB, TE, EB, TB).  EE/BB bins should be the same in order to handle
        mixing correctly.  Ignored if neither ``foreground_fit`` nor
        ``foreground_type`` is set.
=======
        Width of each ell bin for each of the six output foreground spectra
        (TT, EE, BB, TE, EB, TB).  EE/BB bins should be the same
        in order to handle mixing correctly.
    lmin_fg : int
        Minimum ell to use for defining foreground bins.  If not set, defaults
        to ``lmin``.
    lmax_fg : int
        Maximum ell to use for defining foreground bins.  If not set, defaults
        to ``lmax``.
>>>>>>> 4346407c
    template_alpha_tags : list of strings
        List of map tags from which foreground template maps should be
        subtracted.  These should be the original map tags, not
        those generated for chunk sets.
    template_alpha : list of floats
        Scalar to be applied to template map for subtraction from each of the
        data with tags in the list ``template_alpha_tags``.
    template_alpha_tags_sim : list of str
        List of map tags to which foreground template maps should be added, if
        the template component is included in ``sim_data_components``.  These
        should be the original map tags, not those generated for chunk sets.
        If None, use the same values as `template_alpha_tags`.
    template_alpha_sim : list of floats
        Scalar to be applied to template map for addition to each of the
        simulated data maps with tags in the list ``template_alpha_tags``.
        If None, use the same values as `template_alpha`.
    ensemble_mean : bool
        If True, substitute S+N ensemble means for Cls to test for bias
        in the estimator.
    ensemble_median : bool
        If True, substitute S+N ensemble median for Cls to test for bias
        in the estimator.
    sim_data : bool
        If True, construct simulated data spectra using the options below.
    sim_data_components : list of strings
        List of components to include in simulated data.  May include signal,
        noise, foreground or template components.
    sim_data_r : float
        If not None, construct the signal component of the simulated data by
        selecting the appropriate index from an ensemble of scalar and tensor
        maps, such that the signal component is ``scalar + r * tensor``.  This
        assumes that the tensor simulations are constructed with ``nt=0``, so
        that the linear relationship holds.
    qb_file_data : str
        If not None, pointer to a bandpowers.npz file in the output directory,
        to correct the noise component of the simulated data by an appropriate
        set of residual ``qb`` values.
    sim_index_signal : int
        Sim index to use for the signal component that is included in
        ``sim_data_components``.  If None or < 0, takes the value of
        ``sim_index_default``.
    sim_index_noise : int
        Sim index to use for the noise component that is included in
        ``sim_data_components``.  If None or < 0, takes the value of
        ``sim_index_default``.
    sim_index_foreground : int
        Sim index to use for the foreground component that is included in
        ``sim_data_components``.  If None or < 0, takes the value of
        ``sim_index_default``.
    sim_index_default : int
        Default sim index to use for any component with index < 0 or None
        in ``sim_index_<comp>``.
    save_sim_data : bool
        If True, save data_xcorr file to disk for simulated data.
    pixwin : bool
        If True, apply pixel window functions to beam windows.
    window_lmax : int
        The size of the window used in computing the mask kernels
    apply_gcorr : bool
        If True, a correction factor is applied to the g (mode counting)
        matrix.  The correction factor should have been pre-computed
        for each map tag.
    reload_gcorr : bool
        If True, reload the gcorr file from the masks directory. Useful when
        iteratively solving for the correction terms.
    gcorr_file : str
        If not None, path to gcorr file. Otherwise, use file labeled
        mask_map_<tag>_gcorr.npy in mask directory for signal, or
        mask_map_<tag>_gcorr_null.npy for nulls.
    multi_map : bool
        If True, compute all cross-spectra between maps
    bandpower_tag : str
        Tag to append to bandpowers output file
    converge_criteria : float
        The maximum fractional change in qb to signal convergence and
        end iteration
    cond_noise : float
        The level of regularizing noise to add to EE and BB diagonals.
    cond_criteria : float
        Threshold on covariance condition number. Above this, regularizing noise
        will be added to covariance to condition it.
    iter_max : int
        The maximum number of iterations
    save_iters : bool
        If True, store the output of each Fisher iteration, in addition to
        the end result.
    return_cls : bool
        If True, return C_l spectrum rather than the D_l spectrum
    fix_bb_transfer : bool
        If True, after transfer functions have been calculated, impose that the
        BB transfer function is exactly equal to the EE transfer function.
    fix_fg_transfer : bool
        If True, the transfer function for the foreground component is fixed to
        an interpolation of the CMB transfer function onto the foreground
        binning.
    null_first_cmb : bool
        If True, keep first CMB bandpowers fixed to input shape (qb=1).
    qb_file_sim : str
        If not None, pointer to a bandpowers.npz file in the output directory,
        to correct the noise ensemble by an appropriate set of residual ``qb``
        values.
    signal_spec : str
        The spectrum data file to use for estimating signal component
        bandpowers.  If not supplied, will search for
        ``spec_signal_<signal_type>.dat`` in the signal sim directory.
    signal_transfer_spec : str
        The spectrum data file used to generate signal sims for computing the
        signal transfer function.  If not supplied, will search for
        ``spec_signal_<signal_transfer_type>.dat`` in the transfer signal sim
        directory.
    foreground_spec : string
        The spectrum data file to use for estimating foreground component
<<<<<<< HEAD
        bandpowers.  If not supplied, will search for
        ``spec_foreground_<foreground_type>.dat`` in the foreground sim
        directory.
    foreground_transfer_spec : string
        The spectrum data file used to generate foreground sims for computing
        the foreground transfer function.  If not supplied, will search for
        ``spec_foreground_<foreground_transfer_type>.dat`` in the foreground
        transfer sim directory.
=======
        bandpowers.  If not supplied, use a simple power law model for dust
        foregrounds.
>>>>>>> 4346407c
    model_r : float
        The ``r`` value to use to compute a spectrum for estimating bandpowers.
        Overrides ``signal_spec``.
    freq_ref : float
        In GHz, reference frequency for dust model. Dust bandpowers output
        will be at this reference frequency.
    beta_ref : float
        The spectral index of the dust model. This is a fixed value, with
        an additive deviation from this value fit for in foreground fitting
        mode.
    freq_ref_transfer : float
        Reference frequency for the dust model used for computing the foreground
        transfer function.  Defaults to ``freq_ref`` if not given.
    beta_ref_transfer : float
        Reference spectral index for the dust model used for computing the
        foreground transfer function.  Defaults to ``beta_ref`` if not given.
    delta_beta_prior : float
        The width of the prior on the additive change from beta_ref. If you
        don't want the code to fit for a spectral index different
        from beta_ref, set this to be a very small value (O(1e-10)).
    like_profiles : bool
        If True, compute profile likelihoods for each qb, leaving all
        others fixed at their maximum likelihood values.  Profiles are
        computed over a range +/--sigma as estimated from the diagonals
        of the inverse Fisher matrix.
    like_profile_sigma : float
        Range in units of 1sigma over which to compute profile likelihoods
    like_profile_points : int
        Number of points to sample along the likelihood profile
    likelihood : bool
        If True, compute the parameter likelihood
    mcmc : bool
        If True, sample the parameter likelihood using an MCMC sampler
    mcmc_walkers : int
        Number of MCMC walkers to use in the likelihood
    like_converge_criteria : float
        Convergence criteria for likelihood MCMC chains
    like_tag : str
        Tag to append to likelihood output file
    like_lmin : int
        The minimum ell value to be included in the likelihood calculation
    like_lmax : int
        The maximum ell value to be included in the likelihood calculation
    like_r_specs : list
        Which spectra to use in the r likelihood.
    like_template_specs : list
        Which spectra to use for alpha in the likelihood.
    like_alpha_tags : list of strings
        List of map tags from which foreground template maps should be
        subtracted and fit in the likelihood. If "all", defaults to
        template_alpha_tags.  If None, alpha fitting in the likelihood is
        disabled.
    alpha_prior: list of floats
        Flat prior edges for allowed alpha values in the likelihood.
        Set to None to not fit for alpha values in the likelihood.
    r_prior: list of floats
        Flat prior edges for allowed r values in the likelihood.
    res_prior: list of floats
        Flat prior edges for allowed qb residual values in the likelihood.
        Set to None to not fit for residual qb values in the likelihood.
    like_beam_tags : list of strings
        List of map tags from which beam error fields are read in to be
        fit for in the likelihood.  If "all", then all available map tags
        in the dataset are included.  If None, then beam error fitting
        in the likelihood is disabled.
    beam_prior: list of floats
        Gaussian prior mean and number of strandard deviations for beam error.
        This Gaussian is applied as a prior in fitting for beam error in the
        likelihood. Set to None to not fit for beam error.
    """
    from . import __version__ as version

    all_opts = locals()

    # py3-compatible CPU timer
    cpu_time = getattr(time, "process_time", getattr(time, "clock", time.time))
    cpu_start = cpu_time()
    time_start = time.time()

    if template_alpha_tags is None:
        template_alpha_tags = []
        template_alpha = []
    if len(template_alpha_tags) != len(template_alpha):
        raise ValueError(
            "template_alpha_tags and template_alpha must be the same length"
        )
    template_alpha = dict(zip(template_alpha_tags, template_alpha))
    all_opts["template_alpha"] = template_alpha
    all_opts.pop("template_alpha_tags")

    if template_alpha_tags_sim is None:
        template_alpha_sim = None
    else:
        if len(template_alpha_tags_sim) != len(template_alpha_sim):
            raise ValueError(
                "template_alpha_tags_sim and template_alpha_sim must be the same length"
            )
        template_alpha_sim = dict(zip(template_alpha_tags_sim, template_alpha_sim))
    all_opts["template_alpha_sim"] = template_alpha_sim
    all_opts.pop("template_alpha_tags_sim")

    sim_index = {}
    for k in ["default", "signal", "noise", "foreground"]:
        v = all_opts.pop("sim_index_{}".format(k))
        if v is not None and v >= 0:
            sim_index[k] = v
    all_opts["sim_index"] = sim_index

    if like_alpha_tags is None:
        like_alpha_tags = []
    elif len(like_alpha_tags) == 1 and like_alpha_tags[0] == "all":
        like_alpha_tags = "all"
    all_opts["like_alpha_tags"] = like_alpha_tags

    if like_beam_tags is None:
        like_beam_tags = []
    elif len(like_beam_tags) == 1 and like_beam_tags[0] == "all":
        like_beam_tags = "all"
    all_opts["like_beam_tags"] = like_beam_tags

    # initialize config file
    config_vars = xfc.XFasterConfig(all_opts, "XFaster General")

    common_opts = dict(
        config=config,
        output_root=output_root,
        output_tag=output_tag,
        verbose=verbose,
        debug=debug,
        checkpoint=checkpoint,
        add_log=add_log,
    )
    config_vars.update(common_opts, "XFaster Common")
    common_opts.pop("config")

    # initialize class
    X = xfc.XFaster(config, **common_opts)

    # setup options
    file_opts = dict(
        data_root=data_root,
        data_subset=data_subset,
        signal_subset=signal_subset,
        noise_subset=noise_subset,
        foreground_subset=foreground_subset,
        data_type=data_type,
        noise_type=noise_type,
        noise_type_sim=noise_type_sim,
        mask_type=mask_type,
        signal_type=signal_type,
        signal_type_sim=signal_type_sim if sim_data_r is None else "r",
        signal_transfer_type=signal_transfer_type,
        foreground_type=foreground_type,
        foreground_transfer_type=foreground_transfer_type,
        foreground_type_sim=foreground_type_sim,
        data_root2=data_root2,
        data_subset2=data_subset2,
        template_type=template_type,
        template_noise_type=template_noise_type,
        template_type_sim=template_type_sim,
        reference_type=reference_type,
    )
    config_vars.update(file_opts, "File Options")

    X.log("Configuring file structure...", "notice")
    file_vars = X.get_files(**file_opts)
    config_vars.update(file_vars, "File Settings")
    # remove ensemble file arrays from config file
    for k, v in file_vars.items():
        if isinstance(v, np.ndarray) and v.ndim > 1:
            config_vars.remove_option("File Settings", k)
        if isinstance(v, OrderedDict):
            config_vars.set("File Settings", k, dict(v))

    # disable residual fitting in single map mode
    if X.num_maps == 1 or not multi_map:
        residual_fit = False

    bin_opts = dict(
        lmin=lmin,
        lmax=lmax,
        pol=pol,
        pol_mask=pol_mask,
        tbeb=tbeb,
        bin_width=bin_width,
        weighted_bins=weighted_bins,
        residual_fit=residual_fit,
        res_specs=res_specs,
        bin_width_res=bin_width_res,
        foreground_fit=foreground_fit,
        beta_fit=beta_fit,
        bin_width_fg=bin_width_fg,
        lmin_fg=lmin_fg,
        lmax_fg=lmax_fg,
    )
    config_vars.update(bin_opts, "Binning Options")

    data_opts = dict(
        template_alpha=template_alpha,
        ensemble_mean=ensemble_mean,
        ensemble_median=ensemble_median,
        sim=sim_data,
        components=None if not sim_data else sim_data_components,
        index=None if not sim_data else sim_index,
        r=sim_data_r,
        qb_file=qb_file_data,
        template_alpha_sim=template_alpha_sim,
        save_sim=save_sim_data,
    )
    config_vars.update(data_opts, "Data Construction Options")
    config_vars.remove_option("XFaster General", "sim_data")
    config_vars.remove_option("XFaster General", "sim_data_components")
    config_vars.remove_option("XFaster General", "sim_data_r")
    config_vars.remove_option("XFaster General", "sim_index")
    config_vars.remove_option("XFaster General", "qb_file_data")
    config_vars.remove_option("XFaster General", "save_sim_data")

    kernel_opts = dict(
        pixwin=pixwin,
        window_lmax=window_lmax,
        apply_gcorr=apply_gcorr,
        reload_gcorr=reload_gcorr,
        gcorr_file=gcorr_file,
    )
    config_vars.update(kernel_opts, "Beam and Kernel Options")

    if freq_ref_transfer is None:
        freq_ref_transfer = freq_ref
    if beta_ref_transfer is None:
        beta_ref_transfer = beta_ref

    spec_opts = dict(
        multi_map=multi_map,
        converge_criteria=converge_criteria,
        iter_max=iter_max,
        save_iters=save_iters,
        fix_bb_transfer=fix_bb_transfer,
        fix_fg_transfer=fix_fg_transfer,
        signal_spec=signal_spec,
        signal_transfer_spec=signal_transfer_spec,
        foreground_spec=foreground_spec,
<<<<<<< HEAD
        foreground_transfer_spec=foreground_transfer_spec,
=======
>>>>>>> 4346407c
        model_r=model_r,
        freq_ref=freq_ref,
        beta_ref=beta_ref,
        freq_ref_transfer=freq_ref_transfer,
        beta_ref_transfer=beta_ref_transfer,
        delta_beta_prior=delta_beta_prior,
        cond_noise=cond_noise,
        cond_criteria=cond_criteria,
        null_first_cmb=null_first_cmb,
        return_cls=return_cls,
        qb_file=qb_file_sim,
        like_profiles=like_profiles,
        like_profile_sigma=like_profile_sigma,
        like_profile_points=like_profile_points,
        file_tag=bandpower_tag,
    )
    config_vars.update(spec_opts, "Spectrum Estimation Options")
    config_vars.remove_option("XFaster General", "bandpower_tag")
    config_vars.remove_option("XFaster General", "qb_file_sim")
    spec_opts.pop("multi_map")
    spec_opts.pop("signal_spec")
    spec_opts.pop("signal_transfer_spec")
    spec_opts.pop("foreground_spec")
<<<<<<< HEAD
    spec_opts.pop("foreground_transfer_spec")
    spec_opts.pop("model_r")
    spec_opts.pop("freq_ref")
    spec_opts.pop("beta_ref")
    spec_opts.pop("freq_ref_transfer")
    spec_opts.pop("beta_ref_transfer")
=======
    spec_opts.pop("model_r")
    spec_opts.pop("freq_ref")
    spec_opts.pop("beta_ref")
>>>>>>> 4346407c
    spec_opts.pop("qb_file")
    bandpwr_opts = spec_opts.copy()
    bandpwr_opts.pop("fix_bb_transfer")
    bandpwr_opts.pop("fix_fg_transfer")
    spec_opts.pop("file_tag")

    transfer_opts = spec_opts.copy()
    transfer_opts.pop("cond_noise")
    transfer_opts.pop("cond_criteria")
    transfer_opts.pop("delta_beta_prior")
    transfer_opts.pop("null_first_cmb")
    transfer_opts.pop("return_cls")
    transfer_opts.pop("like_profiles")
    transfer_opts.pop("like_profile_sigma")
    transfer_opts.pop("like_profile_points")

    like_opts = dict(
        likelihood=likelihood,
        mcmc=mcmc,
        lmin=like_lmin,
        lmax=like_lmax,
        r_specs=like_r_specs,
        template_specs=like_template_specs,
        null_first_cmb=null_first_cmb,
        alpha_tags=like_alpha_tags,
        alpha_prior=alpha_prior,
        r_prior=r_prior,
        res_prior=res_prior,
        beam_tags=like_beam_tags,
        beam_prior=beam_prior,
        num_walkers=mcmc_walkers,
        converge_criteria=like_converge_criteria,
        file_tag=like_tag,
    )
    config_vars.update(like_opts, "Likelihood Estimation Options")
    config_vars.remove_option("XFaster General", "like_lmin")
    config_vars.remove_option("XFaster General", "like_lmax")
    config_vars.remove_option("XFaster General", "like_r_specs")
    config_vars.remove_option("XFaster General", "like_template_specs")
    config_vars.remove_option("XFaster General", "mcmc_walkers")
    config_vars.remove_option("XFaster General", "like_converge_criteria")
    config_vars.remove_option("XFaster General", "like_tag")
    config_vars.remove_option("XFaster General", "like_alpha_tags")
    config_vars.remove_option("XFaster General", "like_beam_tags")
    like_opts.pop("likelihood")

    # store config
    X.save_config(config_vars)

    X.log("Setting up bin definitions...", "notice")
    X.get_bin_def(**bin_opts)

    X.log("Computing mask cross-spectra and weights...", "notice")
    X.get_mask_weights(
        apply_gcorr=apply_gcorr, reload_gcorr=reload_gcorr, gcorr_file=gcorr_file
    )

    X.log("Computing kernels...", "notice")
    X.get_kernels(window_lmax=window_lmax)

    X.log("Computing sim ensemble averages for transfer function...", "notice")
    # Do all the sims at once to also get the S+N sim ensemble average
    do_noise = signal_transfer_type in [signal_type, None]
    X.get_masked_sims(transfer=True, do_noise=do_noise, qb_file=qb_file_sim)

    X.log("Computing beam window functions...", "notice")
    X.get_beams(pixwin=pixwin)

    X.log("Loading spectrum shape for transfer function...", "notice")
    # load signal shapes for dust and cmb
    X.get_signal_shape(
        filename=signal_transfer_spec,
        filename_fg=foreground_transfer_spec,
        freq_ref=freq_ref_transfer,
        beta_ref=beta_ref_transfer,
        transfer=True,
    )

    X.log("Computing transfer functions...", "notice")
    X.get_transfer(**transfer_opts)

    X.log("Computing sim ensemble averages...", "notice")
    X.get_masked_sims(qb_file=qb_file_sim)

    X.log(
        "Computing masked {} cross-spectra...".format(
            "simulated data" if sim_data else "data"
        ),
        "notice",
    )
    X.get_masked_data(**data_opts)

    X.log("Computing spectra...", "notice")

    if X.null_run:
        X.log("Loading flat spectrum for null test...", "notice")
        X.get_signal_shape(flat=True)
    else:
        X.log("Loading spectrum shape for bandpowers...", "notice")
        X.get_signal_shape(
            filename=signal_spec,
            r=model_r,
            filename_fg=foreground_spec,
            freq_ref=freq_ref,
            beta_ref=beta_ref,
        )

    if multi_map:
        X.log("Computing multi-map bandpowers...", "notice")
        qb, inv_fish = X.get_bandpowers(return_qb=True, **bandpwr_opts)

        if likelihood:
            X.log("Computing multi-map likelihood...", "notice")
            X.get_likelihood(qb, inv_fish, **like_opts)

    else:
        for map_tag, map_file in zip(X.map_tags, X.map_files):
            X.log("Processing map {}: {}".format(map_tag, map_file), "notice")

            X.log("Computing bandpowers for map {}".format(map_tag), "info")
            qb, inv_fish = X.get_bandpowers(
                map_tag=map_tag, return_qb=True, **bandpwr_opts
            )

            if likelihood:
                X.log("Computing likelihoods for map {}".format(map_tag), "info")
                X.get_likelihood(qb, inv_fish, map_tag=map_tag, **like_opts)

    cpu_elapsed = cpu_time() - cpu_start
    time_elapsed = time.time() - time_start
    X.log(
        "Wall time: {:.2f} s, CPU time: {:.2f} s".format(time_elapsed, cpu_elapsed),
        "notice",
    )


xfaster_run.__doc__ = xfaster_run.__doc__.format(checkpoints=xfc.XFaster.checkpoints)


def get_func_defaults(func):
    """
    Return a dictionary containing the default values for each keyword
    argument of the given function

    Arguments
    ---------
    func : function or callable
        This function's keyword arguments will be extracted.

    Returns
    -------
    dict of kwargs and their default values
    """
    spec = inspect.getargspec(func)
    from collections import OrderedDict

    return OrderedDict(zip(spec.args[-len(spec.defaults) :], spec.defaults))


def extract_func_kwargs(func, kwargs, pop=False, others_ok=True, warn=False):
    """
    Extract arguments for a given function from a kwargs dictionary

    Arguments
    ---------
    func : function or callable
        This function's keyword arguments will be extracted.
    kwargs : dict
        Dictionary of keyword arguments from which to extract.
        NOTE: pass the ``kwargs`` dict itself, not ``**kwargs``
    pop : bool, optional
        Whether to pop matching arguments from kwargs.
    others_ok : bool
        If False, an exception will be raised when kwargs contains keys
        that are not keyword arguments of func.
    warn : bool
        If True, a warning is issued when kwargs contains keys that are not
        keyword arguments of func.  Use with ``others_ok=True``.

    Returns
    -------
    kwargs : dict
        Dict of items from kwargs for which func has matching keyword arguments
    """
    spec = inspect.getargspec(func)
    func_args = set(spec.args[-len(spec.defaults) :])
    ret = {}
    for k in list(kwargs.keys()):
        if k in func_args:
            if pop:
                ret[k] = kwargs.pop(k)
            else:
                ret[k] = kwargs.get(k)
        elif not others_ok:
            msg = "Found invalid keyword argument: {}".format(k)
            raise TypeError(msg)
    if warn and kwargs:
        s = ", ".join(kwargs.keys())
        warn("Ignoring invalid keyword arguments: {}".format(s), Warning)
    return ret


def xfaster_parse(args=None, test=False):
    """
    Return a parsed dictionary of arguments for the xfaster execution script.

    Arguments
    ---------
    args : list of strings, optional
        If not supplied, read from the command line (sys.argv) by argparse.
    test : bool, optional
        If True, raise a RuntimeError instead of exiting.  Useful for
        interactive testing.

    Returns
    -------
    args : dict
        Dictionary of parsed options
    """

    import argparse as ap
    from textwrap import dedent

    parser_opts = dict(
        description="Run the XFaster algorithm",
        formatter_class=ap.ArgumentDefaultsHelpFormatter,
    )

    # initialize parser
    if test:

        class TestParser(ap.ArgumentParser):
            def __init__(self, *args, **kwargs):
                super(TestParser, self).__init__(*args, **kwargs)

            def error(self, msg):
                self.print_usage(sys.stderr)
                raise RuntimeError(msg)

            def exit(self, status=0, msg=None):
                msg = "exiting with status {}{}".format(
                    status, ": {}".format(msg) if msg else ""
                )
                raise RuntimeError(msg)

        P = TestParser(**parser_opts)
    else:
        P = ap.ArgumentParser(**parser_opts)

    # get default argument values from xfaster_run
    defaults = get_func_defaults(xfaster_run)
    defaults.pop("add_log", None)
    rem_args = list(defaults)

    # argument docstrings
    docstr = dedent(xfaster_run.__doc__).split("\n---------\n")[1]
    arg_docs = {}
    arg = None
    argdoc = ""
    for line in docstr.split("\n"):
        if line.strip() and line.startswith("    "):
            if argdoc:
                argdoc += " "
            argdoc += line.strip()
        elif ":" in line or not line.strip():
            if arg:
                if defaults.get(arg, None) in [True, False]:
                    if argdoc.startswith("If True, "):
                        argdoc = argdoc.replace(
                            "If True, ",
                            "If {}set, ".format("not " if defaults[arg] else ""),
                        )
                    if argdoc.startswith("If False, "):
                        argdoc = argdoc.replace(
                            "If False, ",
                            "If {}set, ".format("not " if not defaults[arg] else ""),
                        )
                arg_docs[arg] = argdoc
            arg = line.split(":")[0].strip()
            argdoc = ""

    def add_arg(P, name, argtype=None, default=None, short=None, help=None, **kwargs):
        """
        Helper function for populating command line arguments. Wrapper
        for ArgumentParser.add_argument.

        Arguments
        ---------
        P : argument parser instance
        name : str
            Name of argument to add
        argtype : str
            Data type of argument
        default : arb
            Default value of the argument
        short : str
            Shortened name of argument
        help : str
            Description of argument
        """

        if help is None:
            help = arg_docs.get(name, None)

        name = name.replace("-", "_")
        argname = "--{}".format(name.replace("_", "-"))
        altname = kwargs.pop("altname", None)

        if default is None:
            default = defaults[name]
        if name in rem_args:
            rem_args.remove(name)

        if help is None:
            raise ValueError("Missing help text for argument {}".format(name))

        opts = dict(default=default, help=help, dest=name, action="store")
        opts.update(**kwargs)

        if default is True:
            argname = "--no-{}".format(name.replace("_", "-"))
            opts["action"] = "store_false"
        elif default is False:
            opts["action"] = "store_true"
        else:
            if argtype is None:
                if isinstance(default, (int, float)):
                    argtype = type(default)
            opts["type"] = argtype

        argnames = (argname,)
        if short is not None:
            if not short.startswith("-"):
                short = "-{}".format(short)
            argnames += (short,)
        if altname is not None:
            argnames += ("--{}".format(altname.replace("_", "-")),)

        P.add_argument(*argnames, **opts)

    # subparsers
    S = P.add_subparsers(
        dest="mode",
        metavar="MODE",
        title="subcommands",
        help="Function to perform. For more help, call: %(prog)s %(metavar)s -h",
    )
    parser_opts.pop("description")

    # populate subparsers
    for mode, helptext in [("run", "run xfaster"), ("submit", "submit xfaster job")]:

        PP = S.add_parser(mode, help=helptext, **parser_opts)

        # common options
        G = PP.add_argument_group("common options")
        add_arg(G, "config", required=True)
        add_arg(G, "output_root", default=os.getcwd())
        add_arg(G, "output_tag")
        add_arg(
            G,
            "verbose",
            short="-v",
            choices=["critical", "error", "warning", "notice", "info", "debug", "all"],
            metavar="LEVEL",
        )
        add_arg(G, "debug")
        add_arg(
            G,
            "checkpoint",
            short="-c",
            choices=xfc.XFaster.checkpoints,
            metavar="CHECKPOINT",
        )

        # file options
        G = PP.add_argument_group("file options")
        add_arg(G, "data_root", required=True)
        add_arg(G, "data_subset")
        add_arg(G, "data_root2")
        add_arg(G, "data_subset2")
        add_arg(G, "data_type")
        add_arg(G, "mask_type")
        add_arg(G, "signal_type")
        add_arg(G, "signal_subset")
        add_arg(G, "signal_transfer_type")
        add_arg(G, "signal_type_sim")
        add_arg(G, "noise_type")
        add_arg(G, "noise_subset")
        add_arg(G, "noise_type_sim")
        add_arg(G, "foreground_type")
        add_arg(G, "foreground_subset")
        add_arg(G, "foreground_transfer_type")
        add_arg(G, "foreground_type_sim")
        add_arg(G, "template_type")
        add_arg(G, "template_noise_type")
        add_arg(G, "template_type_sim")
        add_arg(G, "reference_type")

        # binning options
        G = PP.add_argument_group("binning options")
        add_arg(G, "lmin")
        add_arg(G, "lmax")
        add_arg(G, "pol", help="Ignore polarization")
        add_arg(G, "pol_mask", help="Use the same mask for Q/U maps as for T maps")
        add_arg(G, "tbeb")
        add_arg(G, "bin_width", nargs="+")
        add_arg(G, "weighted_bins")
        add_arg(G, "residual_fit")
        add_arg(G, "bin_width_res", nargs="+")
        add_arg(
            G,
            "res_specs",
            nargs="+",
            choices=["TT", "EE", "BB", "TE", "EB", "TB", "EEBB"],
            metavar="SPEC",
        )
        add_arg(G, "foreground_fit")
        add_arg(G, "beta_fit")
        add_arg(G, "bin_width_fg", nargs="+")
        add_arg(G, "lmin_fg", argtype=int)
        add_arg(G, "lmax_fg", argtype=int)

        # data options
        G = PP.add_argument_group("data options")
        add_arg(G, "template_alpha_tags", nargs="+", metavar="TAG")
        add_arg(G, "template_alpha", nargs="+", argtype=float)
        add_arg(G, "template_alpha_tags_sim", nargs="+", metavar="TAG")
        add_arg(G, "template_alpha_sim", nargs="+", argtype=float)
        add_arg(G, "qb_file_data")
        E = G.add_mutually_exclusive_group()
        add_arg(E, "ensemble_mean")
        add_arg(E, "ensemble_median")
        add_arg(G, "sim_data")
        add_arg(
            G,
            "sim_data_components",
            nargs="+",
            choices=["signal", "noise", "foreground", "template"],
            metavar="COMP",
        )
        add_arg(G, "sim_data_r", argtype=float)
        add_arg(G, "sim_index_default", argtype=int)
        add_arg(G, "sim_index_signal", argtype=int)
        add_arg(G, "sim_index_noise", argtype=int)
        add_arg(G, "sim_index_foreground", argtype=int)
        add_arg(G, "save_sim_data")

        # beam and kernel options
        G = PP.add_argument_group("beam and kernel options")
        add_arg(G, "pixwin")
        add_arg(G, "window_lmax")
        add_arg(G, "apply_gcorr")
        add_arg(G, "reload_gcorr")
        add_arg(G, "gcorr_file")

        # spectrum estimation options
        G = PP.add_argument_group("spectrum estimation options")
        add_arg(G, "multi_map")
        add_arg(G, "bandpower_tag")
        add_arg(G, "converge_criteria")
        add_arg(G, "cond_noise", argtype=float)
        add_arg(G, "cond_criteria", argtype=float)
        add_arg(G, "iter_max", argtype=int)
        add_arg(G, "save_iters")
        add_arg(G, "return_cls")
        add_arg(G, "fix_bb_transfer")
        add_arg(G, "fix_fg_transfer")
        add_arg(G, "null_first_cmb")
        add_arg(G, "qb_file_sim")
        E = G.add_mutually_exclusive_group()
        add_arg(E, "signal_spec")
        add_arg(E, "model_r")
        add_arg(G, "signal_transfer_spec")
        add_arg(G, "foreground_spec")
<<<<<<< HEAD
        add_arg(G, "foreground_transfer_spec")
=======
>>>>>>> 4346407c
        add_arg(G, "freq_ref", argtype=float)
        add_arg(G, "beta_ref", argtype=float)
        add_arg(G, "freq_ref_transfer", argtype=float)
        add_arg(G, "beta_ref_transfer", argtype=float)
        add_arg(G, "delta_beta_prior", argtype=float)
        add_arg(G, "like_profiles")
        add_arg(G, "like_profile_sigma", argtype=float)
        add_arg(G, "like_profile_points", argtype=int)

        G = PP.add_argument_group("likelihood options")
        add_arg(G, "likelihood")
        add_arg(G, "mcmc")
        add_arg(G, "mcmc_walkers")
        add_arg(G, "like_converge_criteria", argtype=float)
        add_arg(G, "like_tag")
        add_arg(G, "like_lmin", argtype=int)
        add_arg(G, "like_lmax", argtype=int)
        add_arg(
            G,
            "like_r_specs",
            nargs="+",
            choices=["TT", "EE", "BB", "TE", "EB", "TB"],
            metavar="SPEC",
        )
        add_arg(
            G,
            "like_template_specs",
            nargs="+",
            choices=["TT", "EE", "BB", "TE", "EB", "TB"],
            metavar="SPEC",
        )
        add_arg(G, "like_alpha_tags", nargs="+", metavar="TAG")
        add_arg(G, "alpha_prior", nargs=2)
        add_arg(G, "r_prior", nargs=2)
        add_arg(G, "res_prior", nargs=2)
        add_arg(G, "like_beam_tags", nargs="+", metavar="TAG")
        add_arg(G, "beam_prior", nargs=2)

        # submit args
        if mode == "submit":
            G = PP.add_argument_group("submit options")
            G.add_argument(
                "--job-prefix",
                action="store",
                help="Name to prefix to all submitted jobs",
            )
            G.add_argument(
                "-q", "--queue", action="store", default=None, help="Queue to submit to"
            )
            G.add_argument(
                "--nodes",
                action="store",
                type=str,
                default="1",
                help="Number of nodes to use. Or node name",
            )
            G.add_argument(
                "--ppn",
                action="store",
                type=int,
                default=8,
                help="Number of processors per node",
            )
            G.add_argument(
                "--mem",
                action="store",
                type=float,
                default=5,
                help="Memory per process, in GB",
            )
            E = G.add_mutually_exclusive_group()
            E.add_argument(
                "--cput",
                action="store",
                default=None,
                type=float,
                help="cput per process in hours",
            )
            E.add_argument(
                "--wallt",
                action="store",
                default=None,
                type=float,
                help="walltime in hours",
            )
            G.add_argument(
                "--nice",
                action="store",
                type=int,
                default=0,
                help="Scheduling priority from -5000 (high) to 5000",
            )
            G.add_argument(
                "--omp-threads",
                action="store",
                type=int,
                default=None,
                help="Number of OMP threads to use",
            )
            G.add_argument(
                "--slurm",
                action="store_true",
                default=False,
                help="Submit a slurm script rather than PBS",
            )
            G.add_argument(
                "--env-script", help="Script to source in jobs to set up environment"
            )
            G.add_argument("--exclude", help="Nodes to exclude")
            G.add_argument(
                "--dep-afterok",
                action="store",
                nargs="+",
                default=None,
                help="List of job IDs to wait on completion of before running job",
            )

        # other arguments
        PP.add_argument(
            "--test",
            action="store_true",
            default=False,
            help="Print options for debugging",
        )

    # check that all xfaster_run arguments have been handled by the parser
    if len(rem_args):
        warnings.warn(
            "Argument(s) {} not handled by the parser".format(rem_args),
            xfc.XFasterWarning,
        )
    # parse arguments
    args = P.parse_args(args=args)

    # default mode, required for python 3.7 or newer
    if args.mode is None:
        P.error("the following arguments are required: MODE")

    # fix arguments meant to be empty
    for k, v in vars(args).items():
        if str(v).lower().strip() == "none":
            setattr(args, k, None)
        elif not np.isscalar(v) and len(v) == 1:
            v = v[0]

    # test mode
    if args.mode != "submit":
        if args.test:
            msg = ",\n".join(
                "{}={!r}".format(k, v) for k, v in sorted(vars(args).items())
            )
            P.exit(0, "{}\nargument test\n".format(msg))
        delattr(args, "test")

    # return a dictionary
    return vars(args)


class XFasterJobGroup(object):
    def __init__(self):
        """
        Class for parsing xfaster options into a job script, and optionally
        grouping the jobs together.
        """
        self.reset()

    def reset(self):
        """
        Initialize to a reset state.
        """
        self.output = None
        self.job_list = []
        self.qsub_args = {}

    def add_job(self, **kwargs):
        """
        Add xfaster job to script.

        Keyword arguments
        -----------------
        Most should correspond to arguments accepted by ``xfaster_run``.
        If job-related arguments are present, they will be passed to
        ``set_job_options``.
        """

        # set job options
        job_opts = extract_func_kwargs(
            self.set_job_options, kwargs, pop=True, others_ok=True
        )

        # ensure absolute paths for submit
        for key in ["config", "data_root", "data_root2", "output_root"]:
            value = kwargs.get(key, None)
            if value is not None:
                value = os.path.abspath(value)
                kwargs[key] = value

        output_root = kwargs.get("output_root")
        output_tag = kwargs.get("output_tag")
        if output_root is not None:
            if output_tag is not None:
                output_root = os.path.join(output_root, output_tag)
            job_opts["output"] = output_root

        if job_opts:
            job_prefix = job_opts.get("job_prefix")
            if job_prefix is None:
                job_prefix = "xfaster"
                if output_tag is not None:
                    job_prefix = "_".join([job_prefix, output_tag])
                job_opts["job_prefix"] = job_prefix
            self.set_job_options(**job_opts)

        # construct command
        cmd = "xfaster run".split()

        # figure out variable types from default values
        defaults = get_func_defaults(xfaster_run)
        for a in defaults:
            if a not in kwargs:
                continue

            v = kwargs.pop(a)
            s = a.replace("_", "-")

            da = defaults[a]
            if da is True and v is False:
                cmd += ["--no-{}".format(s)]
            elif da is False and v is True:
                cmd += ["--{}".format(s)]
            elif v != da:
                cmd += ["--{}".format(s)]
                if a in [
                    "template_alpha_tags",
                    "template_alpha",
                    "template_alpha_tags_sim",
                    "template_alpha_sim",
                    "res_specs",
                    "like_mask",
                    "r_prior",
                    "like_alpha_tags",
                    "alpha_prior",
                    "like_beam_tags",
                    "beam_prior",
                    "res_prior",
                    "like_r_specs",
                    "like_template_specs",
                    "sim_data_components",
                    "bin_width",
                    "bin_width_res",
                    "bin_width_fg",
                ]:
                    if np.isscalar(v):
                        v = [v]
                    if "prior" in a:
                        # special case to allow -inf to work
                        if v is None:
                            cmd += ["None"]
                        else:
                            cmd += ["' {}'".format(vv) for vv in v]

                    else:
                        cmd += [str(vv) for vv in v]

                elif a in [
                    "noise_subset",
                    "signal_subset",
                    "data_subset",
                    "data_subset2",
                ]:
                    # add quotes around glob parseable args to avoid weird
                    # behavior
                    cmd += ["'{}'".format(v)]

                else:
                    cmd += [str(v)]

        if len(kwargs):
            # Args that are not being parsed-- raise an error
            raise KeyError("{} arguments not recognized.".format(kwargs))

        self.job_list.append(" ".join(cmd))

    def set_job_options(
        self,
        output=None,
        workdir=None,
        cput=None,
        wallt=None,
        ppn=8,
        nodes=1,
        mem=5,
        env_script=None,
        omp_threads=None,
        nice=0,
        queue=None,
        job_prefix=None,
        test=False,
        pbs=False,
        dep_afterok=None,
        exclude=None,
    ):
        """
        Parse options that control the job script, rather than xfaster.
        Passed to batch_tools.batch_sub.

        Arguments
        ---------
        output : string, optional
            Path for output scheduler files, in a logs subdirectory.
            If None, use output_root. Overrided by workdir.
        workdir : string, optional
            If not None, path to output scheduler files. Overrides output.
        cput : string or float or datetime.timedelta, optional
            Amount of CPU time requested.
            String values should be in the format HH:MM:SS, e.g. '10:00:00'.
            Numerical values are interpreted as a number of hours.
        wallt : string or float or datetime.timedelta, optional
            Amount of wall clock time requested.
            String values should be in the format HH:MM:SS, e.g. '10:00:00'.
            Numerical values are interpreted as a number of hours.
        ppn : int, optional
            Numper of processes per node
        nodes : int or string, optional
            Number of nodes to use in job
            If a string, will be passed as-is to PBS -l node= resource
            If using SLURM and a string, will overwrite node_list if None
        mem : float or string, optional
            Amount of memory to request for the job. float values in GB.
            Or pass a string (eg '4gb') to use directly.
        env_script : string, optional
            Path to script to source during job script preamble
            For loading modules, setting environment variables, etc
        omp_threads : int, optional
            Number of OpenMP threads to use per process
        nice : int, optional
            Adjust scheduling priority (SLURM only). Range from -5000 (highest
            priority) to 5000 (lowest priority).
            Note: actual submitted --nice value is 5000 higher, since negative
            values require special privilege.
        queue : string, optional
            The name of the queue to which to submit jobs
        job_prefix : string, optional
            The name of the job. Default: xfaster
        test : bool
            If True, only print out the job submission script, don't submit it.
        pbs : bool
            If True, use pbs scheduler. Else, use slurm.
        dep_afterok : string or list of strings
            Dependency. Job ID (or IDs) on which to wait for successful completion,
            before starting this job
        exclude : string or list of strings
            List of nodes that will be excluded for job. SLURM-only.

        """

        # XFaster runs faster with OMP and does not use MPI
        mpi = False
        mpi_procs = None
        if omp_threads is None:
            omp_threads = ppn

        # default job prefix
        if job_prefix is None:
            job_prefix = "xfaster"

        # create output directories
        if output is None:
            output = self.output
        output = os.path.abspath(output)
        if workdir is None:
            workdir = os.path.join(output, "logs")

        if cput is not None:
            try:
                # split at ":" since extra resource modifiers can go after
                cput *= ppn * int(str(nodes).split(":")[0])
            except ValueError:
                # could not convert nodes to int, assume one node (name)
                cput *= ppn
        if mem is not None:
            mem *= ppn

        if not mpi:
            mpi_procs = None
        elif mpi_procs is None and ppn is not None:
            mpi_procs = ppn

        if pbs:
            scheduler = "pbs"
        else:
            scheduler = "slurm"

        self.batch_args = dict(
            workdir=workdir,
            mem=mem,
            nodes=nodes,
            ppn=ppn,
            cput=cput,
            wallt=wallt,
            queue=queue,
            env_script=env_script,
            omp_threads=omp_threads,
            mpi_procs=mpi_procs,
            nice=nice,
            delete=False,
            submit=not test,
            debug=test,
            scheduler=scheduler,
            name=job_prefix,
            dep_afterok=dep_afterok,
            exclude=exclude,
        )

    def submit(self, group_by=None, verbose=True, **kwargs):
        """
        Submit jobs that have been added.

        Arguments
        ---------
        group_by : int, optional
            Group xfaster calls into jobs with this many calls each.
        verbose : bool, optional
            Print the working directory, and the job ID if submitted successfully.

        Returns
        -------
        job_ids : list of strings
            The IDs of the submitted jobs
        """
        if not self.job_list:
            raise RuntimeError("No xfaster jobs have been added.")
        if group_by is None:
            group_by = len(self.job_list)
        if kwargs:
            self.set_job_options(**kwargs)
        if not self.batch_args:
            raise RuntimeError("No job options specified")
        job_ids = bt.batch_group(
            self.job_list,
            group_by=group_by,
            serial=True,
            verbose=verbose,
            **self.batch_args
        )
        self.reset()
        return job_ids


def xfaster_submit(**kwargs):
    """
    Submit a single xfaster job. The arguments here should agree exactly
    with the command line flags for submit mode, with kwargs passed to
    ``xfaster_run``. Run ``xfaster --help`` for help.
    """
    xg = XFasterJobGroup()
    xg.add_job(**kwargs)
    return xg.submit(group_by=1, verbose=True)


def xfaster_main():
    """
    Main entry point for command-line interface.
    """
    # parse arguments
    args = xfaster_parse()
    mode = args.pop("mode")

    if mode == "submit":
        # submit a job
        xfaster_submit(**args)

    elif mode == "run":
        # run the analysis
        xfaster_run(**args)<|MERGE_RESOLUTION|>--- conflicted
+++ resolved
@@ -104,10 +104,7 @@
     signal_spec=None,
     signal_transfer_spec=None,
     foreground_spec=None,
-<<<<<<< HEAD
     foreground_transfer_spec=None,
-=======
->>>>>>> 4346407c
     model_r=None,
     freq_ref=359.7,
     beta_ref=1.54,
@@ -265,35 +262,25 @@
         residuals simultaneously.  If not supplied, this defaults to EEBB for
         polarized maps, or TT for unpolarized maps.
     foreground_fit : bool
-<<<<<<< HEAD
         Include foreground bandpowers in the estimator.  If ``foreground_type``
         is set, uses the foreground model in the appropriate sims directory, and
         includes a separate transfer function calculation for the foreground
         components of the covariance.  Otherwise, uses a simple power-law model
         with the same transfer function as the main signal component.
-=======
-        Include foreground residuals in the estimator.
->>>>>>> 4346407c
     beta_fit : bool
         If True, include a fit for ``delta_beta`` in the estimator.  Otherwise,
         only fit for foreground amplitudes.
     bin_width_fg : int or array_like of 6 ints
-<<<<<<< HEAD
         Width of each ell bin for each of the six output foreground spectra (TT,
         EE, BB, TE, EB, TB).  EE/BB bins should be the same in order to handle
         mixing correctly.  Ignored if neither ``foreground_fit`` nor
         ``foreground_type`` is set.
-=======
-        Width of each ell bin for each of the six output foreground spectra
-        (TT, EE, BB, TE, EB, TB).  EE/BB bins should be the same
-        in order to handle mixing correctly.
     lmin_fg : int
         Minimum ell to use for defining foreground bins.  If not set, defaults
         to ``lmin``.
     lmax_fg : int
         Maximum ell to use for defining foreground bins.  If not set, defaults
         to ``lmax``.
->>>>>>> 4346407c
     template_alpha_tags : list of strings
         List of map tags from which foreground template maps should be
         subtracted.  These should be the original map tags, not
@@ -406,19 +393,15 @@
         directory.
     foreground_spec : string
         The spectrum data file to use for estimating foreground component
-<<<<<<< HEAD
         bandpowers.  If not supplied, will search for
         ``spec_foreground_<foreground_type>.dat`` in the foreground sim
-        directory.
+        directory.  Otherwise, use a simple power law model for dust
+        foregrounds.
     foreground_transfer_spec : string
         The spectrum data file used to generate foreground sims for computing
         the foreground transfer function.  If not supplied, will search for
         ``spec_foreground_<foreground_transfer_type>.dat`` in the foreground
         transfer sim directory.
-=======
-        bandpowers.  If not supplied, use a simple power law model for dust
-        foregrounds.
->>>>>>> 4346407c
     model_r : float
         The ``r`` value to use to compute a spectrum for estimating bandpowers.
         Overrides ``signal_spec``.
@@ -660,10 +643,7 @@
         signal_spec=signal_spec,
         signal_transfer_spec=signal_transfer_spec,
         foreground_spec=foreground_spec,
-<<<<<<< HEAD
         foreground_transfer_spec=foreground_transfer_spec,
-=======
->>>>>>> 4346407c
         model_r=model_r,
         freq_ref=freq_ref,
         beta_ref=beta_ref,
@@ -687,18 +667,12 @@
     spec_opts.pop("signal_spec")
     spec_opts.pop("signal_transfer_spec")
     spec_opts.pop("foreground_spec")
-<<<<<<< HEAD
     spec_opts.pop("foreground_transfer_spec")
     spec_opts.pop("model_r")
     spec_opts.pop("freq_ref")
     spec_opts.pop("beta_ref")
     spec_opts.pop("freq_ref_transfer")
     spec_opts.pop("beta_ref_transfer")
-=======
-    spec_opts.pop("model_r")
-    spec_opts.pop("freq_ref")
-    spec_opts.pop("beta_ref")
->>>>>>> 4346407c
     spec_opts.pop("qb_file")
     bandpwr_opts = spec_opts.copy()
     bandpwr_opts.pop("fix_bb_transfer")
@@ -1174,10 +1148,7 @@
         add_arg(E, "model_r")
         add_arg(G, "signal_transfer_spec")
         add_arg(G, "foreground_spec")
-<<<<<<< HEAD
         add_arg(G, "foreground_transfer_spec")
-=======
->>>>>>> 4346407c
         add_arg(G, "freq_ref", argtype=float)
         add_arg(G, "beta_ref", argtype=float)
         add_arg(G, "freq_ref_transfer", argtype=float)
