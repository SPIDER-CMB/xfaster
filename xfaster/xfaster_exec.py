import os
import sys
import inspect
import subprocess as sp
import numpy as np
import time
import warnings
from . import xfaster_class as xfc
from . import batch_tools as bt
from collections import OrderedDict


__all__ = [
    "xfaster_run",
    "xfaster_parse",
    "xfaster_submit",
    "xfaster_main",
    "XFasterJobGroup",
]


def xfaster_run(
    # common options
    config="config_example.ini",
    output_root=None,
    output_tag=None,
    verbose="notice",
    debug=False,
    checkpoint=None,
    add_log=False,
    # file options
    data_root="all",
    data_subset="full/*0",
    data_root2=None,
    data_subset2=None,
    data_type="raw",
    mask_type="rectangle",
    signal_type="synfast",
    signal_subset="*",
    signal_transfer_type=None,
    signal_type_sim=None,
    noise_type="stationary",
    noise_subset="*",
    noise_type_sim=None,
    foreground_type_sim=None,
    template_type=None,
    template_noise_type=None,
    template_type_sim=None,
    reference_type=None,
    # binning options
    lmin=2,
    lmax=500,
    pol=True,
    pol_mask=True,
    tbeb=False,
    bin_width=25,
    weighted_bins=False,
    residual_fit=True,
    bin_width_res=25,
    res_specs=None,
    foreground_fit=False,
    beta_fit=False,
    bin_width_fg=30,
    lmin_fg=None,
    lmax_fg=None,
    # data options
    template_alpha_tags=None,
    template_alpha=None,
    template_alpha_tags_sim=None,
    template_alpha_sim=None,
    ensemble_mean=False,
    ensemble_median=False,
    sim_data=False,
    sim_data_components=["signal", "noise", "foreground"],
    sim_data_r=None,
    qb_file_data=None,
    sim_index_signal=None,
    sim_index_noise=None,
    sim_index_foreground=None,
    sim_index_default=0,
    save_sim_data=False,
    # beam and kernel options
    pixwin=True,
    window_lmax=None,
    apply_gcorr=False,
    reload_gcorr=False,
    gcorr_file=None,
    # spectrum estimation options
    multi_map=True,
    bandpower_tag=None,
    converge_criteria=0.005,
    cond_noise=1e-5,
    cond_criteria=5e3,
    iter_max=200,
    save_iters=False,
    return_cls=False,
    fix_bb_transfer=False,
    null_first_cmb=False,
    qb_file_sim=None,
    signal_spec=None,
    signal_transfer_spec=None,
    foreground_spec=None,
    model_r=None,
    freq_ref=359.7,
    beta_ref=1.54,
    delta_beta_prior=None,
    like_profiles=False,
    like_profile_sigma=3.0,
    like_profile_points=100,
    # likelihood options
    likelihood=False,
    mcmc=True,
    mcmc_walkers=50,
    like_converge_criteria=0.01,
    like_tag=None,
    like_lmin=33,
    like_lmax=250,
    like_r_specs=["EE", "BB"],
    like_template_specs=["EE", "BB", "EB"],
    like_alpha_tags="all",
    alpha_prior=None,
    r_prior=[-np.inf, np.inf],
    res_prior=None,
    like_beam_tags="all",
    beam_prior=None,
    betad_prior=None,
    dust_amp_prior=None,
    dust_ellind_prior=None,
):
    """
    Main function for running the XFaster algorithm.

    Arguments
    ---------
    config : str
        Configuration file. If path doesn't exist, assumed
        to be in xfaster/config/<config>
    output_root : str
        Directory in which to store output files
    output_tag : str
        File tag for output files
    verbose : str
        Logging verbosity level.  Can be one of ['critical', 'error', 'warning',
        'notice', 'info', 'debug', all'].
    debug : bool
        Store extra data in output files for debugging.
    checkpoint : str
        If supplied, re-compute all steps of the algorithm from this point
        forward.  Valid checkpoints are {checkpoints}.
    add_log : bool
        If True, write log output to a file instead of to STDOUT.
        The log will be in ``<output_root>/xfaster-<output_tag>.log``.
        This option is useful for logging to file for jobs that
        are run directly (rather than submitted).
    data_root : str
        Root directory where all input files are stored
    data_subset : str
        The subset of the data maps to include from each data split.  Must be a
        glob-parseable string.  Include multiple tags as a comma-delimited
        sequence enclosed in double quotes.
    data_root2 : str
        Path for second set of maps for null test. If set, XFaster performs a
        null test between ``data_root`` and ``data_root2``.
    data_subset2 : str
        The subset of the data maps to include from each data split for the
        second half of a null split.
    data_type : str
        The data type to use
    mask_type : str
        The variant of mask to use
    signal_type : str
        The variant of signal sims to use for the signal component of the
        covariance model.
    signal_subset : str
        The subset of the signal sims to include.  Must be a glob-parseable
        string.
    signal_transfer_type : str
        The variant of signal sims to use for computing the transfer function.
        If not set, defaults to ``signal_type``.
    signal_type_sim : str
        The variant of signal sims to use for sim_index data maps.
        This enables having a different noise sim ensemble to use for
        sim_index run than the ensemble from which the signal is computed.
    noise_type : str
        The variant of noise sims to use for the noise component of the
        covariance model.
    noise_subset : str
        The subset of the noise sims to include.  Must be a glob-parseable
        string.
    noise_type_sim : str
        The variant of noise sims to use for sim_index fake data map.
        This enables having a different noise sim ensemble to use for
        sim_index run than the ensemble from which the noise is computed.
    foreground_type_sim : str
        Tag for directory (foreground_<foreground_type_sim>) where foreground
        sims are stored that should be added to the signal and noise sims
        when running in sim_index mode.
    template_type : str
        Tag for directory (templates_<template_type>) containing templates
        (e.g. a foreground model) to be scaled by a scalar value per
        map tag and subtracted from the data. The directory is assumed
        to contain reference1 and reference2 subdirectories, each
        containing one template per map tag.
    template_noise_type : string
        Tag for directory containing template noise sims to be averaged and
        scaled similarly to the templates themselves.  These averaged sims are
        used to debias template cross spectra due to correlations in the way the
        noise ensembles are constructed.  Typically, this would be a noise model
        based on the Planck FFP10 ensemble for each half-mission foreground
        template.
    template_type_sim : string
        Tag for directory containing foreground templates, to be scaled by a
        scalar value per map tag and added to the simulated data.  The directory
        contains one template per map tag.
    reference_type : string
        Tag for directory containing reobserved reference signals, to be
        subtracted from each data map.  The reference signal maps should be two
        datasets with uncorrelated noise, such as Planck half-mission maps.
        This option is used for removing expected signal residuals from null
        tests.
    lmin : int
       Minimum ell at which to start the lowest bin of the output spectra.
    lmax : int
        Maximum ell for which to compute spectra.
    pol : bool
        If True, polarization spectra are computed.
    pol_mask : bool
        If True, a separate mask is applied for Q/U maps.
    tbeb : bool
        If True, compute TB/EB spectra.
    bin_width : int or array_like of 6 ints
        Width of each ell bin for each of the six output spectra
        (TT, EE, BB, TE, EB, TB).  EE/BB bins should be the same
        in order to handle mixing correctly.
    weighted_bins : bool
        If True, use an lfac-weighted binning operator to construct Cbls.
        By default, a flat binning operator is used.
    residual_fit : bool
        If True, include noise residual bins in the estimator.
    bin_width_res : int or array_like of ints
        Width of each residual spectrum bin.  If a scalar, the same width is
        applied to all spectra for all cross spectra.  Otherwise, must be a list
        of up to nspec * nmaps elements, listing bin widths for each of the
        spectra in ``res_specs`` in order, then ordered by map.
    res_specs : list of strings
        Spectra to include in noise residual fitting.  List values can be any of
        the cross spectra TT, EE, BB, TE, EB, TB, or EEBB for fitting EE and BB
        residuals simultaneously.  If not supplied, this defaults to EEBB for
        polarized maps, or TT for unpolarized maps.
    foreground_fit : bool
        Include foreground residuals in the estimator.
    beta_fit : bool
        If True, include a fit for ``delta_beta`` in the estimator.  Otherwise,
        only fit for foreground amplitudes.
    bin_width_fg : int or array_like of 6 ints
        Width of each ell bin for each of the six output foreground spectra
        (TT, EE, BB, TE, EB, TB).  EE/BB bins should be the same
        in order to handle mixing correctly.
    lmin_fg : int
        Minimum ell to use for defining foreground bins.  If not set, defaults
        to ``lmin``.
    lmax_fg : int
        Maximum ell to use for defining foreground bins.  If not set, defaults
        to ``lmax``.
    template_alpha_tags : list of strings
        List of map tags from which foreground template maps should be
        subtracted.  These should be the original map tags, not
        those generated for chunk sets.
    template_alpha : list of floats
        Scalar to be applied to template map for subtraction from each of the
        data with tags in the list ``template_alpha_tags``.
    template_alpha_tags_sim : list of str
        List of map tags to which foreground template maps should be added, if
        the template component is included in ``sim_data_components``.  These
        should be the original map tags, not those generated for chunk sets.
        If None, use the same values as `template_alpha_tags`.
    template_alpha_sim : list of floats
        Scalar to be applied to template map for addition to each of the
        simulated data maps with tags in the list ``template_alpha_tags``.
        If None, use the same values as `template_alpha`.
    ensemble_mean : bool
        If True, substitute S+N ensemble means for Cls to test for bias
        in the estimator.
    ensemble_median : bool
        If True, substitute S+N ensemble median for Cls to test for bias
        in the estimator.
    sim_data : bool
        If True, construct simulated data spectra using the options below.
    sim_data_components : list of strings
        List of components to include in simulated data.  May include signal,
        noise, foreground or template components.
    sim_data_r : float
        If not None, construct the signal component of the simulated data by
        selecting the appropriate index from an ensemble of scalar and tensor
        maps, such that the signal component is ``scalar + r * tensor``.  This
        assumes that the tensor simulations are constructed with ``nt=0``, so
        that the linear relationship holds.
    qb_file_data : str
        If not None, pointer to a bandpowers.npz file in the output directory,
        to correct the noise component of the simulated data by an appropriate
        set of residual ``qb`` values.
    sim_index_signal : int
        Sim index to use for the signal component that is included in
        ``sim_data_components``.  If None or < 0, takes the value of
        ``sim_index_default``.
    sim_index_noise : int
        Sim index to use for the noise component that is included in
        ``sim_data_components``.  If None or < 0, takes the value of
        ``sim_index_default``.
    sim_index_foreground : int
        Sim index to use for the foreground component that is included in
        ``sim_data_components``.  If None or < 0, takes the value of
        ``sim_index_default``.
    sim_index_default : int
        Default sim index to use for any component with index < 0 or None
        in ``sim_index_<comp>``.
    save_sim_data : bool
        If True, save data_xcorr file to disk for simulated data.
    pixwin : bool
        If True, apply pixel window functions to beam windows.
    window_lmax : int
        The size of the window used in computing the mask kernels
    apply_gcorr : bool
        If True, a correction factor is applied to the g (mode counting)
        matrix.  The correction factor should have been pre-computed
        for each map tag.
    reload_gcorr : bool
        If True, reload the gcorr file from the masks directory. Useful when
        iteratively solving for the correction terms.
    gcorr_file : str
        If not None, path to gcorr file. Otherwise, use file labeled
        mask_map_<tag>_gcorr.npy in mask directory for signal, or
        mask_map_<tag>_gcorr_null.npy for nulls.
    multi_map : bool
        If True, compute all cross-spectra between maps
    bandpower_tag : str
        Tag to append to bandpowers output file
    converge_criteria : float
        The maximum fractional change in qb to signal convergence and
        end iteration
    cond_noise : float
        The level of regularizing noise to add to EE and BB diagonals.
    cond_criteria : float
        Threshold on covariance condition number. Above this, regularizing noise
        will be added to covariance to condition it.
    iter_max : int
        The maximum number of iterations
    save_iters : bool
        If True, store the output of each Fisher iteration, in addition to
        the end result.
    return_cls : bool
        If True, return C_l spectrum rather than the D_l spectrum
    fix_bb_transfer : bool
        If True, after transfer functions have been calculated, impose that the
        BB transfer function is exactly equal to the EE transfer function.
    null_first_cmb : bool
        If True, keep first CMB bandpowers fixed to input shape (qb=1).
    qb_file_sim : str
        If not None, pointer to a bandpowers.npz file in the output directory,
        to correct the noise ensemble by an appropriate set of residual ``qb``
        values.
    signal_spec : str
        The spectrum data file to use for estimating signal component
        bandpowers.  If not supplied, will search for
        ``spec_signal_<signal_type>.dat`` in the signal sim directory.
    signal_transfer_spec : str
        The spectrum data file used to generate signal sims for computing the
        signal transfer function.  If not supplied, will search for
        ``spec_signal_<signal_transfer_type>.dat`` in the transfer signal sim
        directory.
    foreground_spec : string
        The spectrum data file to use for estimating foreground component
        bandpowers.  If not supplied, use a simple power law model for dust
        foregrounds.
    model_r : float
        The ``r`` value to use to compute a spectrum for estimating bandpowers.
        Overrides ``signal_spec``.
    freq_ref : float
        In GHz, reference frequency for dust model. Dust bandpowers output
        will be at this reference frequency.
    beta_ref : float
        The spectral index of the dust model. This is a fixed value, with
        an additive deviation from this value fit for in foreground fitting
        mode.
    delta_beta_prior : float
        The width of the prior on the additive change from beta_ref. If you
        don't want the code to fit for a spectral index different
        from beta_ref, set this to be None.
    like_profiles : bool
        If True, compute profile likelihoods for each qb, leaving all
        others fixed at their maximum likelihood values.  Profiles are
        computed over a range +/--sigma as estimated from the diagonals
        of the inverse Fisher matrix.
    like_profile_sigma : float
        Range in units of 1sigma over which to compute profile likelihoods
    like_profile_points : int
        Number of points to sample along the likelihood profile
    likelihood : bool
        If True, compute the parameter likelihood
    mcmc : bool
        If True, sample the parameter likelihood using an MCMC sampler
    mcmc_walkers : int
        Number of MCMC walkers to use in the likelihood
    like_converge_criteria : float
        Convergence criteria for likelihood MCMC chains
    like_tag : str
        Tag to append to likelihood output file
    like_lmin : int
        The minimum ell value to be included in the likelihood calculation
    like_lmax : int
        The maximum ell value to be included in the likelihood calculation
    like_r_specs : list
        Which spectra to use in the r likelihood.
    like_template_specs : list
        Which spectra to use for alpha in the likelihood.
    like_alpha_tags : list of strings
        List of map tags from which foreground template maps should be
        subtracted and fit in the likelihood. If "all", defaults to
        template_alpha_tags.  If None, alpha fitting in the likelihood is
        disabled.
    alpha_prior: list of floats
        Flat prior edges for allowed alpha values in the likelihood.
        Set to None to not fit for alpha values in the likelihood.
    r_prior: list of floats
        Flat prior edges for allowed r values in the likelihood.
    res_prior: list of floats
        Flat prior edges for allowed qb residual values in the likelihood.
        Set to None to not fit for residual qb values in the likelihood.
    like_beam_tags : list of strings
        List of map tags from which beam error fields are read in to be
        fit for in the likelihood.  If "all", then all available map tags
        in the dataset are included.  If None, then beam error fitting
        in the likelihood is disabled.
    beam_prior: list of floats
        Gaussian prior mean and number of strandard deviations for beam error.
        This Gaussian is applied as a prior in fitting for beam error in the
        likelihood. Set to None to not fit for beam error.
    betad_prior : list of floats
        Gaussian prior on dust index different from ref beta.
        Should be [0, sig] for [mean 0, width sig] gaussian.
        Set to None to not fit for betad in the likelihood.
    dust_amp_prior: list of floats
        Flat prior edges on dust amplitude (relative to Planck 353 ref).
        Set to None to not fit for dust_amp in the likelihood.
    dust_ellind_prior: list of floats
        Gaussian prior on dust ell index different from reference, -2.28.
        Should be [0, sig] for [mean 0, width sig] gaussian).
        Set to None to not fit for dust_ellind in the likelihood.
    """
    from . import __version__ as version

    all_opts = locals()

    # py3-compatible CPU timer
    cpu_time = getattr(time, "process_time", getattr(time, "clock", time.time))
    cpu_start = cpu_time()
    time_start = time.time()

    if template_alpha_tags is None:
        template_alpha_tags = []
        template_alpha = []
    if len(template_alpha_tags) != len(template_alpha):
        raise ValueError(
            "template_alpha_tags and template_alpha must be the same length"
        )
    template_alpha = dict(zip(template_alpha_tags, template_alpha))
    all_opts["template_alpha"] = template_alpha
    all_opts.pop("template_alpha_tags")

    if template_alpha_tags_sim is None:
        template_alpha_sim = None
    else:
        if len(template_alpha_tags_sim) != len(template_alpha_sim):
            raise ValueError(
                "template_alpha_tags_sim and template_alpha_sim must be the same length"
            )
        template_alpha_sim = dict(zip(template_alpha_tags_sim, template_alpha_sim))
    all_opts["template_alpha_sim"] = template_alpha_sim
    all_opts.pop("template_alpha_tags_sim")

    sim_index = {}
    for k in ["default", "signal", "noise", "foreground"]:
        v = all_opts.pop("sim_index_{}".format(k))
        if v is not None and v >= 0:
            sim_index[k] = v
    all_opts["sim_index"] = sim_index

    if like_alpha_tags is None:
        like_alpha_tags = []
    elif len(like_alpha_tags) == 1 and like_alpha_tags[0] == "all":
        like_alpha_tags = "all"
    all_opts["like_alpha_tags"] = like_alpha_tags

    if like_beam_tags is None:
        like_beam_tags = []
    elif len(like_beam_tags) == 1 and like_beam_tags[0] == "all":
        like_beam_tags = "all"
    all_opts["like_beam_tags"] = like_beam_tags

    # initialize config file
    config_vars = xfc.XFasterConfig(all_opts, "XFaster General")

    common_opts = dict(
        config=config,
        output_root=output_root,
        output_tag=output_tag,
        verbose=verbose,
        debug=debug,
        checkpoint=checkpoint,
        add_log=add_log,
    )
    config_vars.update(common_opts, "XFaster Common")
    common_opts.pop("config")

    # initialize class
    X = xfc.XFaster(config, **common_opts)

    # setup options
    file_opts = dict(
        data_root=data_root,
        data_subset=data_subset,
        signal_subset=signal_subset,
        noise_subset=noise_subset,
        data_type=data_type,
        noise_type=noise_type,
        noise_type_sim=noise_type_sim,
        mask_type=mask_type,
        signal_type=signal_type,
        signal_type_sim=signal_type_sim if sim_data_r is None else "r",
        signal_transfer_type=signal_transfer_type,
        data_root2=data_root2,
        data_subset2=data_subset2,
        foreground_type_sim=foreground_type_sim,
        template_type=template_type,
        template_noise_type=template_noise_type,
        template_type_sim=template_type_sim,
        reference_type=reference_type,
    )
    config_vars.update(file_opts, "File Options")

    X.log("Configuring file structure...", "notice")
    file_vars = X.get_files(**file_opts)
    config_vars.update(file_vars, "File Settings")
    # remove ensemble file arrays from config file
    for k, v in file_vars.items():
        if isinstance(v, np.ndarray) and v.ndim > 1:
            config_vars.remove_option("File Settings", k)
        if isinstance(v, OrderedDict):
            config_vars.set("File Settings", k, dict(v))

    # disable residual fitting in single map mode
    if X.num_maps == 1 or not multi_map:
        residual_fit = False

    bin_opts = dict(
        lmin=lmin,
        lmax=lmax,
        pol=pol,
        pol_mask=pol_mask,
        tbeb=tbeb,
        bin_width=bin_width,
        weighted_bins=weighted_bins,
        residual_fit=residual_fit,
        res_specs=res_specs,
        bin_width_res=bin_width_res,
        foreground_fit=foreground_fit,
        beta_fit=beta_fit,
        bin_width_fg=bin_width_fg,
<<<<<<< HEAD
        fit_beta=foreground_fit and delta_beta_prior is not None,
=======
        lmin_fg=lmin_fg,
        lmax_fg=lmax_fg,
>>>>>>> 4346407c
    )
    config_vars.update(bin_opts, "Binning Options")

    data_opts = dict(
        template_alpha=template_alpha,
        ensemble_mean=ensemble_mean,
        ensemble_median=ensemble_median,
        sim=sim_data,
        components=None if not sim_data else sim_data_components,
        index=None if not sim_data else sim_index,
        r=sim_data_r,
        qb_file=qb_file_data,
        template_alpha_sim=template_alpha_sim,
        save_sim=save_sim_data,
    )
    config_vars.update(data_opts, "Data Construction Options")
    config_vars.remove_option("XFaster General", "sim_data")
    config_vars.remove_option("XFaster General", "sim_data_components")
    config_vars.remove_option("XFaster General", "sim_data_r")
    config_vars.remove_option("XFaster General", "sim_index")
    config_vars.remove_option("XFaster General", "qb_file_data")
    config_vars.remove_option("XFaster General", "save_sim_data")

    kernel_opts = dict(
        pixwin=pixwin,
        window_lmax=window_lmax,
        apply_gcorr=apply_gcorr,
        reload_gcorr=reload_gcorr,
        gcorr_file=gcorr_file,
    )
    config_vars.update(kernel_opts, "Beam and Kernel Options")

    spec_opts = dict(
        multi_map=multi_map,
        converge_criteria=converge_criteria,
        iter_max=iter_max,
        save_iters=save_iters,
        fix_bb_transfer=fix_bb_transfer,
        signal_spec=signal_spec,
        signal_transfer_spec=signal_transfer_spec,
        foreground_spec=foreground_spec,
        model_r=model_r,
        freq_ref=freq_ref,
        beta_ref=beta_ref,
        delta_beta_prior=delta_beta_prior,
        cond_noise=cond_noise,
        cond_criteria=cond_criteria,
        null_first_cmb=null_first_cmb,
        return_cls=return_cls,
        qb_file=qb_file_sim,
        like_profiles=like_profiles,
        like_profile_sigma=like_profile_sigma,
        like_profile_points=like_profile_points,
        file_tag=bandpower_tag,
    )
    config_vars.update(spec_opts, "Spectrum Estimation Options")
    config_vars.remove_option("XFaster General", "bandpower_tag")
    config_vars.remove_option("XFaster General", "qb_file_sim")
    spec_opts.pop("multi_map")
    spec_opts.pop("signal_spec")
    spec_opts.pop("signal_transfer_spec")
    spec_opts.pop("foreground_spec")
    spec_opts.pop("model_r")
    spec_opts.pop("freq_ref")
    spec_opts.pop("beta_ref")
    spec_opts.pop("qb_file")
    bandpwr_opts = spec_opts.copy()
    bandpwr_opts.pop("fix_bb_transfer")
    spec_opts.pop("file_tag")

    transfer_opts = spec_opts.copy()
    transfer_opts.pop("cond_noise")
    transfer_opts.pop("cond_criteria")
    transfer_opts.pop("delta_beta_prior")
    transfer_opts.pop("null_first_cmb")
    transfer_opts.pop("return_cls")
    transfer_opts.pop("like_profiles")
    transfer_opts.pop("like_profile_sigma")
    transfer_opts.pop("like_profile_points")

    like_opts = dict(
        likelihood=likelihood,
        mcmc=mcmc,
        lmin=like_lmin,
        lmax=like_lmax,
        r_specs=like_r_specs,
        template_specs=like_template_specs,
        null_first_cmb=null_first_cmb,
        alpha_tags=like_alpha_tags,
        alpha_prior=alpha_prior,
        r_prior=r_prior,
        res_prior=res_prior,
        beam_tags=like_beam_tags,
        beam_prior=beam_prior,
        betad_prior=betad_prior,
        dust_amp_prior=dust_amp_prior,
        dust_ellind_prior=dust_ellind_prior,
        num_walkers=mcmc_walkers,
        converge_criteria=like_converge_criteria,
        file_tag=like_tag,
    )
    config_vars.update(like_opts, "Likelihood Estimation Options")
    config_vars.remove_option("XFaster General", "like_lmin")
    config_vars.remove_option("XFaster General", "like_lmax")
    config_vars.remove_option("XFaster General", "like_r_specs")
    config_vars.remove_option("XFaster General", "like_template_specs")
    config_vars.remove_option("XFaster General", "mcmc_walkers")
    config_vars.remove_option("XFaster General", "like_converge_criteria")
    config_vars.remove_option("XFaster General", "like_tag")
    config_vars.remove_option("XFaster General", "like_alpha_tags")
    config_vars.remove_option("XFaster General", "like_beam_tags")
    like_opts.pop("likelihood")

    # store config
    X.save_config(config_vars)

    X.log("Setting up bin definitions...", "notice")
    X.get_bin_def(**bin_opts)

    X.log("Computing mask cross-spectra and weights...", "notice")
    X.get_mask_weights(
        apply_gcorr=apply_gcorr, reload_gcorr=reload_gcorr, gcorr_file=gcorr_file
    )

    X.log("Computing kernels...", "notice")
    X.get_kernels(window_lmax=window_lmax)

    X.log("Computing sim ensemble averages for transfer function...", "notice")
    # Do all the sims at once to also get the S+N sim ensemble average
    do_noise = signal_transfer_type in [signal_type, None]
    X.get_masked_sims(transfer=True, do_noise=do_noise, qb_file=qb_file_sim)

    X.log("Computing beam window functions...", "notice")
    X.get_beams(pixwin=pixwin)

    X.log("Loading spectrum shape for transfer function...", "notice")
    X.get_signal_shape(filename=signal_transfer_spec, transfer=True)

    X.log("Computing transfer functions...", "notice")
    X.get_transfer(**transfer_opts)

    X.log("Computing sim ensemble averages...", "notice")
    X.get_masked_sims(qb_file=qb_file_sim)

    X.log(
        "Computing masked {} cross-spectra...".format(
            "simulated data" if sim_data else "data"
        ),
        "notice",
    )
    X.get_masked_data(**data_opts)

    X.log("Computing spectra...", "notice")

    if X.null_run:
        X.log("Loading flat spectrum for null test...", "notice")
        X.get_signal_shape(flat=True)
    else:
        X.log("Loading spectrum shape for bandpowers...", "notice")
        X.get_signal_shape(
            filename=signal_spec,
            r=model_r,
            filename_fg=foreground_spec,
            freq_ref=freq_ref,
            beta_ref=beta_ref,
        )

    if multi_map:
        X.log("Computing multi-map bandpowers...", "notice")
        qb, inv_fish = X.get_bandpowers(return_qb=True, **bandpwr_opts)

        if likelihood:
            X.log("Computing multi-map likelihood...", "notice")
            X.get_likelihood(qb, inv_fish, **like_opts)

    else:
        for map_tag, map_file in zip(X.map_tags, X.map_files):
            X.log("Processing map {}: {}".format(map_tag, map_file), "notice")

            X.log("Computing bandpowers for map {}".format(map_tag), "info")
            qb, inv_fish = X.get_bandpowers(
                map_tag=map_tag, return_qb=True, **bandpwr_opts
            )

            if likelihood:
                X.log("Computing likelihoods for map {}".format(map_tag), "info")
                X.get_likelihood(qb, inv_fish, map_tag=map_tag, **like_opts)

    cpu_elapsed = cpu_time() - cpu_start
    time_elapsed = time.time() - time_start
    X.log(
        "Wall time: {:.2f} s, CPU time: {:.2f} s".format(time_elapsed, cpu_elapsed),
        "notice",
    )


xfaster_run.__doc__ = xfaster_run.__doc__.format(checkpoints=xfc.XFaster.checkpoints)


def get_func_defaults(func):
    """
    Return a dictionary containing the default values for each keyword
    argument of the given function

    Arguments
    ---------
    func : function or callable
        This function's keyword arguments will be extracted.

    Returns
    -------
    dict of kwargs and their default values
    """
    spec = inspect.getargspec(func)
    from collections import OrderedDict

    return OrderedDict(zip(spec.args[-len(spec.defaults) :], spec.defaults))


def extract_func_kwargs(func, kwargs, pop=False, others_ok=True, warn=False):
    """
    Extract arguments for a given function from a kwargs dictionary

    Arguments
    ---------
    func : function or callable
        This function's keyword arguments will be extracted.
    kwargs : dict
        Dictionary of keyword arguments from which to extract.
        NOTE: pass the ``kwargs`` dict itself, not ``**kwargs``
    pop : bool, optional
        Whether to pop matching arguments from kwargs.
    others_ok : bool
        If False, an exception will be raised when kwargs contains keys
        that are not keyword arguments of func.
    warn : bool
        If True, a warning is issued when kwargs contains keys that are not
        keyword arguments of func.  Use with ``others_ok=True``.

    Returns
    -------
    kwargs : dict
        Dict of items from kwargs for which func has matching keyword arguments
    """
    spec = inspect.getargspec(func)
    func_args = set(spec.args[-len(spec.defaults) :])
    ret = {}
    for k in list(kwargs.keys()):
        if k in func_args:
            if pop:
                ret[k] = kwargs.pop(k)
            else:
                ret[k] = kwargs.get(k)
        elif not others_ok:
            msg = "Found invalid keyword argument: {}".format(k)
            raise TypeError(msg)
    if warn and kwargs:
        s = ", ".join(kwargs.keys())
        warn("Ignoring invalid keyword arguments: {}".format(s), Warning)
    return ret


def xfaster_parse(args=None, test=False):
    """
    Return a parsed dictionary of arguments for the xfaster execution script.

    Arguments
    ---------
    args : list of strings, optional
        If not supplied, read from the command line (sys.argv) by argparse.
    test : bool, optional
        If True, raise a RuntimeError instead of exiting.  Useful for
        interactive testing.

    Returns
    -------
    args : dict
        Dictionary of parsed options
    """

    import argparse as ap
    from textwrap import dedent

    parser_opts = dict(
        description="Run the XFaster algorithm",
        formatter_class=ap.ArgumentDefaultsHelpFormatter,
    )

    # initialize parser
    if test:

        class TestParser(ap.ArgumentParser):
            def __init__(self, *args, **kwargs):
                super(TestParser, self).__init__(*args, **kwargs)

            def error(self, msg):
                self.print_usage(sys.stderr)
                raise RuntimeError(msg)

            def exit(self, status=0, msg=None):
                msg = "exiting with status {}{}".format(
                    status, ": {}".format(msg) if msg else ""
                )
                raise RuntimeError(msg)

        P = TestParser(**parser_opts)
    else:
        P = ap.ArgumentParser(**parser_opts)

    # get default argument values from xfaster_run
    defaults = get_func_defaults(xfaster_run)
    defaults.pop("add_log", None)
    rem_args = list(defaults)

    # argument docstrings
    docstr = dedent(xfaster_run.__doc__).split("\n---------\n")[1]
    arg_docs = {}
    arg = None
    argdoc = ""
    for line in docstr.split("\n"):
        if line.strip() and line.startswith("    "):
            if argdoc:
                argdoc += " "
            argdoc += line.strip()
        elif ":" in line or not line.strip():
            if arg:
                if defaults.get(arg, None) in [True, False]:
                    if argdoc.startswith("If True, "):
                        argdoc = argdoc.replace(
                            "If True, ",
                            "If {}set, ".format("not " if defaults[arg] else ""),
                        )
                    if argdoc.startswith("If False, "):
                        argdoc = argdoc.replace(
                            "If False, ",
                            "If {}set, ".format("not " if not defaults[arg] else ""),
                        )
                arg_docs[arg] = argdoc
            arg = line.split(":")[0].strip()
            argdoc = ""

    def add_arg(P, name, argtype=None, default=None, short=None, help=None, **kwargs):
        """
        Helper function for populating command line arguments. Wrapper
        for ArgumentParser.add_argument.

        Arguments
        ---------
        P : argument parser instance
        name : str
            Name of argument to add
        argtype : str
            Data type of argument
        default : arb
            Default value of the argument
        short : str
            Shortened name of argument
        help : str
            Description of argument
        """

        if help is None:
            help = arg_docs.get(name, None)

        name = name.replace("-", "_")
        argname = "--{}".format(name.replace("_", "-"))
        altname = kwargs.pop("altname", None)

        if default is None:
            default = defaults[name]
        if name in rem_args:
            rem_args.remove(name)

        if help is None:
            raise ValueError("Missing help text for argument {}".format(name))

        opts = dict(default=default, help=help, dest=name, action="store")
        opts.update(**kwargs)

        if default is True:
            argname = "--no-{}".format(name.replace("_", "-"))
            opts["action"] = "store_false"
        elif default is False:
            opts["action"] = "store_true"
        else:
            if argtype is None:
                if isinstance(default, (int, float)):
                    argtype = type(default)
            opts["type"] = argtype

        argnames = (argname,)
        if short is not None:
            if not short.startswith("-"):
                short = "-{}".format(short)
            argnames += (short,)
        if altname is not None:
            argnames += ("--{}".format(altname.replace("_", "-")),)

        P.add_argument(*argnames, **opts)

    # subparsers
    S = P.add_subparsers(
        dest="mode",
        metavar="MODE",
        title="subcommands",
        help="Function to perform. For more help, call: %(prog)s %(metavar)s -h",
    )
    parser_opts.pop("description")

    # populate subparsers
    for mode, helptext in [("run", "run xfaster"), ("submit", "submit xfaster job")]:

        PP = S.add_parser(mode, help=helptext, **parser_opts)

        # common options
        G = PP.add_argument_group("common options")
        add_arg(G, "config", required=True)
        add_arg(G, "output_root", default=os.getcwd())
        add_arg(G, "output_tag")
        add_arg(
            G,
            "verbose",
            short="-v",
            choices=["critical", "error", "warning", "notice", "info", "debug", "all"],
            metavar="LEVEL",
        )
        add_arg(G, "debug")
        add_arg(
            G,
            "checkpoint",
            short="-c",
            choices=xfc.XFaster.checkpoints,
            metavar="CHECKPOINT",
        )

        # file options
        G = PP.add_argument_group("file options")
        add_arg(G, "data_root", required=True)
        add_arg(G, "data_subset")
        add_arg(G, "data_root2")
        add_arg(G, "data_subset2")
        add_arg(G, "data_type")
        add_arg(G, "mask_type")
        add_arg(G, "signal_type")
        add_arg(G, "signal_subset")
        add_arg(G, "signal_transfer_type")
        add_arg(G, "signal_type_sim")
        add_arg(G, "noise_type")
        add_arg(G, "noise_subset")
        add_arg(G, "noise_type_sim")
        add_arg(G, "foreground_type_sim")
        add_arg(G, "template_type")
        add_arg(G, "template_noise_type")
        add_arg(G, "template_type_sim")
        add_arg(G, "reference_type")

        # binning options
        G = PP.add_argument_group("binning options")
        add_arg(G, "lmin")
        add_arg(G, "lmax")
        add_arg(G, "pol", help="Ignore polarization")
        add_arg(G, "pol_mask", help="Use the same mask for Q/U maps as for T maps")
        add_arg(G, "tbeb")
        add_arg(G, "bin_width", nargs="+")
        add_arg(G, "weighted_bins")
        add_arg(G, "residual_fit")
        add_arg(G, "bin_width_res", nargs="+")
        add_arg(
            G,
            "res_specs",
            nargs="+",
            choices=["TT", "EE", "BB", "TE", "EB", "TB", "EEBB"],
            metavar="SPEC",
        )
        add_arg(G, "foreground_fit")
        add_arg(G, "beta_fit")
        add_arg(G, "bin_width_fg", nargs="+")
        add_arg(G, "lmin_fg", argtype=int)
        add_arg(G, "lmax_fg", argtype=int)

        # data options
        G = PP.add_argument_group("data options")
        add_arg(G, "template_alpha_tags", nargs="+", metavar="TAG")
        add_arg(G, "template_alpha", nargs="+", argtype=float)
        add_arg(G, "template_alpha_tags_sim", nargs="+", metavar="TAG")
        add_arg(G, "template_alpha_sim", nargs="+", argtype=float)
        add_arg(G, "qb_file_data")
        E = G.add_mutually_exclusive_group()
        add_arg(E, "ensemble_mean")
        add_arg(E, "ensemble_median")
        add_arg(G, "sim_data")
        add_arg(
            G,
            "sim_data_components",
            nargs="+",
            choices=["signal", "noise", "foreground", "template"],
            metavar="COMP",
        )
        add_arg(G, "sim_data_r", argtype=float)
        add_arg(G, "sim_index_default", argtype=int)
        add_arg(G, "sim_index_signal", argtype=int)
        add_arg(G, "sim_index_noise", argtype=int)
        add_arg(G, "sim_index_foreground", argtype=int)
        add_arg(G, "save_sim_data")

        # beam and kernel options
        G = PP.add_argument_group("beam and kernel options")
        add_arg(G, "pixwin")
        add_arg(G, "window_lmax")
        add_arg(G, "apply_gcorr")
        add_arg(G, "reload_gcorr")
        add_arg(G, "gcorr_file")

        # spectrum estimation options
        G = PP.add_argument_group("spectrum estimation options")
        add_arg(G, "multi_map")
        add_arg(G, "bandpower_tag")
        add_arg(G, "converge_criteria")
        add_arg(G, "cond_noise", argtype=float)
        add_arg(G, "cond_criteria", argtype=float)
        add_arg(G, "iter_max", argtype=int)
        add_arg(G, "save_iters")
        add_arg(G, "return_cls")
        add_arg(G, "fix_bb_transfer")
        add_arg(G, "null_first_cmb")
        add_arg(G, "qb_file_sim")
        E = G.add_mutually_exclusive_group()
        add_arg(E, "signal_spec")
        add_arg(E, "model_r")
        add_arg(G, "signal_transfer_spec")
        add_arg(G, "foreground_spec")
        add_arg(G, "freq_ref", argtype=float)
        add_arg(G, "beta_ref", argtype=float)
        add_arg(G, "delta_beta_prior", argtype=float)
        add_arg(G, "like_profiles")
        add_arg(G, "like_profile_sigma", argtype=float)
        add_arg(G, "like_profile_points", argtype=int)

        G = PP.add_argument_group("likelihood options")
        add_arg(G, "likelihood")
        add_arg(G, "mcmc")
        add_arg(G, "mcmc_walkers")
        add_arg(G, "like_converge_criteria", argtype=float)
        add_arg(G, "like_tag")
        add_arg(G, "like_lmin", argtype=int)
        add_arg(G, "like_lmax", argtype=int)
        add_arg(
            G,
            "like_r_specs",
            nargs="+",
            choices=["TT", "EE", "BB", "TE", "EB", "TB"],
            metavar="SPEC",
        )
        add_arg(
            G,
            "like_template_specs",
            nargs="+",
            choices=["TT", "EE", "BB", "TE", "EB", "TB"],
            metavar="SPEC",
        )
        add_arg(G, "like_alpha_tags", nargs="+", metavar="TAG")
        add_arg(G, "alpha_prior", nargs=2)
        add_arg(G, "r_prior", nargs=2)
        add_arg(G, "res_prior", nargs=2)
        add_arg(G, "like_beam_tags", nargs="+", metavar="TAG")
        add_arg(G, "beam_prior", nargs=2)
        add_arg(G, "betad_prior", nargs=2)
        add_arg(G, "dust_amp_prior", nargs=2)
        add_arg(G, "dust_ellind_prior", nargs=2)

        # submit args
        if mode == "submit":
            G = PP.add_argument_group("submit options")
            G.add_argument(
                "--job-prefix",
                action="store",
                help="Name to prefix to all submitted jobs",
            )
            G.add_argument(
                "-q", "--queue", action="store", default=None, help="Queue to submit to"
            )
            G.add_argument(
                "--nodes",
                action="store",
                type=str,
                default="1",
                help="Number of nodes to use. Or node name",
            )
            G.add_argument(
                "--ppn",
                action="store",
                type=int,
                default=8,
                help="Number of processors per node",
            )
            G.add_argument(
                "--mem",
                action="store",
                type=float,
                default=5,
                help="Memory per process, in GB",
            )
            E = G.add_mutually_exclusive_group()
            E.add_argument(
                "--cput",
                action="store",
                default=None,
                type=float,
                help="cput per process in hours",
            )
            E.add_argument(
                "--wallt",
                action="store",
                default=None,
                type=float,
                help="walltime in hours",
            )
            G.add_argument(
                "--nice",
                action="store",
                type=int,
                default=0,
                help="Scheduling priority from -5000 (high) to 5000",
            )
            G.add_argument(
                "--omp-threads",
                action="store",
                type=int,
                default=None,
                help="Number of OMP threads to use",
            )
            G.add_argument(
                "--slurm",
                action="store_true",
                default=False,
                help="Submit a slurm script rather than PBS",
            )
            G.add_argument(
                "--env-script", help="Script to source in jobs to set up environment"
            )
            G.add_argument("--exclude", help="Nodes to exclude")
            G.add_argument(
                "--dep-afterok",
                action="store",
                nargs="+",
                default=None,
                help="List of job IDs to wait on completion of before running job",
            )

        # other arguments
        PP.add_argument(
            "--test",
            action="store_true",
            default=False,
            help="Print options for debugging",
        )

    # check that all xfaster_run arguments have been handled by the parser
    if len(rem_args):
        warnings.warn(
            "Argument(s) {} not handled by the parser".format(rem_args),
            xfc.XFasterWarning,
        )
    # parse arguments
    args = P.parse_args(args=args)

    # default mode, required for python 3.7 or newer
    if args.mode is None:
        P.error("the following arguments are required: MODE")

    # fix arguments meant to be empty
    for k, v in vars(args).items():
        if str(v).lower().strip() == "none":
            setattr(args, k, None)
        elif not np.isscalar(v) and len(v) == 1:
            v = v[0]

    # test mode
    if args.mode != "submit":
        if args.test:
            msg = ",\n".join(
                "{}={!r}".format(k, v) for k, v in sorted(vars(args).items())
            )
            P.exit(0, "{}\nargument test\n".format(msg))
        delattr(args, "test")

    # return a dictionary
    return vars(args)


class XFasterJobGroup(object):
    def __init__(self):
        """
        Class for parsing xfaster options into a job script, and optionally
        grouping the jobs together.
        """
        self.reset()

    def reset(self):
        """
        Initialize to a reset state.
        """
        self.output = None
        self.job_list = []
        self.qsub_args = {}

    def add_job(self, **kwargs):
        """
        Add xfaster job to script.

        Keyword arguments
        -----------------
        Most should correspond to arguments accepted by ``xfaster_run``.
        If job-related arguments are present, they will be passed to
        ``set_job_options``.
        """

        # set job options
        job_opts = extract_func_kwargs(
            self.set_job_options, kwargs, pop=True, others_ok=True
        )

        # ensure absolute paths for submit
        for key in ["config", "data_root", "data_root2", "output_root"]:
            value = kwargs.get(key, None)
            if value is not None:
                value = os.path.abspath(value)
                kwargs[key] = value

        output_root = kwargs.get("output_root")
        output_tag = kwargs.get("output_tag")
        if output_root is not None:
            if output_tag is not None:
                output_root = os.path.join(output_root, output_tag)
            job_opts["output"] = output_root

        if job_opts:
            job_prefix = job_opts.get("job_prefix")
            if job_prefix is None:
                job_prefix = "xfaster"
                if output_tag is not None:
                    job_prefix = "_".join([job_prefix, output_tag])
                job_opts["job_prefix"] = job_prefix
            self.set_job_options(**job_opts)

        # construct command
        cmd = "xfaster run".split()

        # figure out variable types from default values
        defaults = get_func_defaults(xfaster_run)
        for a in defaults:
            if a not in kwargs:
                continue

            v = kwargs.pop(a)
            s = a.replace("_", "-")

            da = defaults[a]
            if da is True and v is False:
                cmd += ["--no-{}".format(s)]
            elif da is False and v is True:
                cmd += ["--{}".format(s)]
            elif v != da:
                cmd += ["--{}".format(s)]
                if a in [
                    "template_alpha_tags",
                    "template_alpha",
                    "template_alpha_tags_sim",
                    "template_alpha_sim",
                    "res_specs",
                    "like_mask",
                    "r_prior",
                    "like_alpha_tags",
                    "alpha_prior",
                    "like_beam_tags",
                    "beam_prior",
                    "res_prior",
                    "like_r_specs",
                    "like_template_specs",
                    "betad_prior",
                    "dust_amp_prior",
                    "dust_ellind_prior",
                    "sim_data_components",
                    "bin_width",
                    "bin_width_res",
                    "bin_width_fg",
                ]:
                    if np.isscalar(v):
                        v = [v]
                    if "prior" in a:
                        # special case to allow -inf to work
                        if v is None:
                            cmd += ["None"]
                        else:
                            cmd += ["' {}'".format(vv) for vv in v]

                    else:
                        cmd += [str(vv) for vv in v]

                elif a in [
                    "noise_subset",
                    "signal_subset",
                    "data_subset",
                    "data_subset2",
                ]:
                    # add quotes around glob parseable args to avoid weird
                    # behavior
                    cmd += ["'{}'".format(v)]

                else:
                    cmd += [str(v)]

        if len(kwargs):
            # Args that are not being parsed-- raise an error
            raise KeyError("{} arguments not recognized.".format(kwargs))

        self.job_list.append(" ".join(cmd))

    def set_job_options(
        self,
        output=None,
        workdir=None,
        cput=None,
        wallt=None,
        ppn=8,
        nodes=1,
        mem=5,
        env_script=None,
        omp_threads=None,
        nice=0,
        queue=None,
        job_prefix=None,
        test=False,
        pbs=False,
        dep_afterok=None,
        exclude=None,
    ):
        """
        Parse options that control the job script, rather than xfaster.
        Passed to batch_tools.batch_sub.

        Arguments
        ---------
        output : string, optional
            Path for output scheduler files, in a logs subdirectory.
            If None, use output_root. Overrided by workdir.
        workdir : string, optional
            If not None, path to output scheduler files. Overrides output.
        cput : string or float or datetime.timedelta, optional
            Amount of CPU time requested.
            String values should be in the format HH:MM:SS, e.g. '10:00:00'.
            Numerical values are interpreted as a number of hours.
        wallt : string or float or datetime.timedelta, optional
            Amount of wall clock time requested.
            String values should be in the format HH:MM:SS, e.g. '10:00:00'.
            Numerical values are interpreted as a number of hours.
        ppn : int, optional
            Numper of processes per node
        nodes : int or string, optional
            Number of nodes to use in job
            If a string, will be passed as-is to PBS -l node= resource
            If using SLURM and a string, will overwrite node_list if None
        mem : float or string, optional
            Amount of memory to request for the job. float values in GB.
            Or pass a string (eg '4gb') to use directly.
        env_script : string, optional
            Path to script to source during job script preamble
            For loading modules, setting environment variables, etc
        omp_threads : int, optional
            Number of OpenMP threads to use per process
        nice : int, optional
            Adjust scheduling priority (SLURM only). Range from -5000 (highest
            priority) to 5000 (lowest priority).
            Note: actual submitted --nice value is 5000 higher, since negative
            values require special privilege.
        queue : string, optional
            The name of the queue to which to submit jobs
        job_prefix : string, optional
            The name of the job. Default: xfaster
        test : bool
            If True, only print out the job submission script, don't submit it.
        pbs : bool
            If True, use pbs scheduler. Else, use slurm.
        dep_afterok : string or list of strings
            Dependency. Job ID (or IDs) on which to wait for successful completion,
            before starting this job
        exclude : string or list of strings
            List of nodes that will be excluded for job. SLURM-only.

        """

        # XFaster runs faster with OMP and does not use MPI
        mpi = False
        mpi_procs = None
        if omp_threads is None:
            omp_threads = ppn

        # default job prefix
        if job_prefix is None:
            job_prefix = "xfaster"

        # create output directories
        if output is None:
            output = self.output
        output = os.path.abspath(output)
        if workdir is None:
            workdir = os.path.join(output, "logs")

        if cput is not None:
            try:
                # split at ":" since extra resource modifiers can go after
                cput *= ppn * int(str(nodes).split(":")[0])
            except ValueError:
                # could not convert nodes to int, assume one node (name)
                cput *= ppn
        if mem is not None:
            mem *= ppn

        if not mpi:
            mpi_procs = None
        elif mpi_procs is None and ppn is not None:
            mpi_procs = ppn

        if pbs:
            scheduler = "pbs"
        else:
            scheduler = "slurm"

        self.batch_args = dict(
            workdir=workdir,
            mem=mem,
            nodes=nodes,
            ppn=ppn,
            cput=cput,
            wallt=wallt,
            queue=queue,
            env_script=env_script,
            omp_threads=omp_threads,
            mpi_procs=mpi_procs,
            nice=nice,
            delete=False,
            submit=not test,
            debug=test,
            scheduler=scheduler,
            name=job_prefix,
            dep_afterok=dep_afterok,
            exclude=exclude,
        )

    def submit(self, group_by=None, verbose=True, **kwargs):
        """
        Submit jobs that have been added.

        Arguments
        ---------
        group_by : int, optional
            Group xfaster calls into jobs with this many calls each.
        verbose : bool, optional
            Print the working directory, and the job ID if submitted successfully.

        Returns
        -------
        job_ids : list of strings
            The IDs of the submitted jobs
        """
        if not self.job_list:
            raise RuntimeError("No xfaster jobs have been added.")
        if group_by is None:
            group_by = len(self.job_list)
        if kwargs:
            self.set_job_options(**kwargs)
        if not self.batch_args:
            raise RuntimeError("No job options specified")
        job_ids = bt.batch_group(
            self.job_list,
            group_by=group_by,
            serial=True,
            verbose=verbose,
            **self.batch_args
        )
        self.reset()
        return job_ids


def xfaster_submit(**kwargs):
    """
    Submit a single xfaster job. The arguments here should agree exactly
    with the command line flags for submit mode, with kwargs passed to
    ``xfaster_run``. Run ``xfaster --help`` for help.
    """
    xg = XFasterJobGroup()
    xg.add_job(**kwargs)
    return xg.submit(group_by=1, verbose=True)


def xfaster_main():
    """
    Main entry point for command-line interface.
    """
    # parse arguments
    args = xfaster_parse()
    mode = args.pop("mode")

    if mode == "submit":
        # submit a job
        xfaster_submit(**args)

    elif mode == "run":
        # run the analysis
        xfaster_run(**args)<|MERGE_RESOLUTION|>--- conflicted
+++ resolved
@@ -566,12 +566,8 @@
         foreground_fit=foreground_fit,
         beta_fit=beta_fit,
         bin_width_fg=bin_width_fg,
-<<<<<<< HEAD
-        fit_beta=foreground_fit and delta_beta_prior is not None,
-=======
         lmin_fg=lmin_fg,
         lmax_fg=lmax_fg,
->>>>>>> 4346407c
     )
     config_vars.update(bin_opts, "Binning Options")
 
